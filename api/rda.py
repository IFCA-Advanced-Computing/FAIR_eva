--- conflicted
+++ resolved
@@ -36,7 +36,6 @@
         # Get the identifiers through a search query
         ids = [item_id]
 
-<<<<<<< HEAD
         downstream_logger = None
         try:
             logger.debug("Trying to import plugin from plugins.%s.plugin" % (repo))
@@ -46,11 +45,6 @@
             logger.error(str(e))
             return str(e), 400
         if pattern_to_query:
-=======
-        # FIXME oai-pmh should be no different
-        downstream_logger = evaluator.logger
-        if repo not in ["oai-pmh"]:
->>>>>>> 01152073
             try:
                 ids = plugin.Plugin.get_ids(
                     api_endpoint=api_endpoint, pattern_to_query=pattern_to_query
@@ -70,17 +64,9 @@
         result = {}
         exit_code = 200
         for item_id in ids:
-<<<<<<< HEAD
             eva = plugin.Plugin(
                 item_id, api_endpoint, lang, name=repo, config=config_data
             )
-=======
-            # FIXME oai-pmh should be no different
-            if repo in ["oai-pmh"]:
-                eva = evaluator.Evaluator(item_id, oai_base, lang, config=config_data)
-            else:
-                eva = plugin.Plugin(item_id, oai_base, lang, config=config_data)
->>>>>>> 01152073
             _result, _exit_code = wrapped_func(body, eva=eva)
             logger.debug(
                 "Raw result returned for indicator ID '%s': %s" % (item_id, _result)
