--- conflicted
+++ resolved
@@ -264,9 +264,6 @@
         return wrapper
 
 
-<<<<<<< HEAD
-class EvaluatorBase(ABC):
-=======
 class MetadataValuesBase(property):
     """Base class that provides the main methods for processing the metadata values:
     - gather(), which transforms metadata values to a common representation (data format and type).
@@ -421,8 +418,7 @@
         return NotImplementedError
 
 
-class Evaluator(object):
->>>>>>> 01152073
+class EvaluatorBase(ABC):
     """A class used to define FAIR indicators tests. It contains all the references to all the tests
 
     ...
@@ -446,13 +442,9 @@
         FAIR-EVA's plugin name.
     """
 
-<<<<<<< HEAD
     def __init__(
         self, item_id, api_endpoint=None, lang="en", config=None, name=None, **kwargs
     ):
-=======
-    def __init__(self, item_id, oai_base=None, lang="en", plugin=None, config=None):
->>>>>>> 01152073
         self.item_id = item_id
         self.api_endpoint = api_endpoint
         self.lang = lang
@@ -460,50 +452,6 @@
         self.name = name
         self.metadata = None
         self.cvs = []
-<<<<<<< HEAD
-=======
-        self.config = config
-        # configuration terms
-        self.terms_access_metadata = pd.DataFrame()
-        self.terms_license_metadata = pd.DataFrame()
-
-        logger.debug("OAI_BASE IN evaluator: %s" % oai_base)
-        if oai_base is not None and oai_base != "" and self.metadata is None:
-            metadataFormats = ut.oai_metadataFormats(oai_base)
-            dc_prefix = ""
-            for e in metadataFormats:
-                if metadataFormats[e] == "http://www.openarchives.org/OAI/2.0/oai_dc/":
-                    dc_prefix = e
-            logger.debug("DC_PREFIX: %s" % dc_prefix)
-
-            try:
-                id_type = idutils.detect_identifier_schemes(self.item_id)[0]
-            except Exception as e:
-                id_type = "internal"
-
-            logger.debug("Trying to get metadata")
-            try:
-                item_metadata = ut.oai_get_metadata(
-                    ut.oai_check_record_url(oai_base, dc_prefix, self.item_id)
-                ).find(".//{http://www.openarchives.org/OAI/2.0/}metadata")
-            except Exception as e:
-                logger.error("Problem getting metadata: %s" % e)
-                item_metadata = ET.fromstring("<metadata></metadata>")
-            data = []
-            for tags in item_metadata.findall(".//"):
-                metadata_schema = tags.tag[0 : tags.tag.rfind("}") + 1]
-                element = tags.tag[tags.tag.rfind("}") + 1 : len(tags.tag)]
-                text_value = tags.text
-                qualifier = None
-                data.append([metadata_schema, element, text_value, qualifier])
-            self.metadata = pd.DataFrame(
-                data, columns=["metadata_schema", "element", "text_value", "qualifier"]
-            )
-
-        if self.metadata is not None:
-            if len(self.metadata) > 0:
-                self.access_protocols = ["http", "oai-pmh"]
->>>>>>> 01152073
 
         # Config attributes
         self.identifier_term = ast.literal_eval(
