--- conflicted
+++ resolved
@@ -19,114 +19,10 @@
 
 
 class ConfigTerms(property):
-<<<<<<< HEAD
-    def __init__(self, term_id):
-        self.term_id = term_id
-
-    def __call__(self, wrapped_func):
-        @wraps(wrapped_func)
-        def wrapper(plugin, **kwargs):
-            metadata = plugin.metadata
-            has_metadata = True
-
-            term_list = ast.literal_eval(plugin.config[plugin.name][self.term_id])
-            # Get values in config for the given term
-            if not term_list:
-                msg = (
-                    "Cannot find any value for term <%s> in configuration"
-                    % self.term_id
-                )
-                has_metadata = False
-            else:
-                # Get metadata associated with the term ID
-                term_metadata = pd.DataFrame(
-                    term_list, columns=["element", "qualifier"]
-                )
-                term_metadata = ut.check_metadata_terms_with_values(
-                    metadata, term_metadata
-                )
-                if term_metadata.empty:
-                    msg = (
-                        "No access information can be found in the metadata for: %s. Please double-check the value/s provided for '%s' configuration parameter"
-                        % (term_list, self.term_id)
-                    )
-                    has_metadata = False
-
-            if not has_metadata:
-                logger.warning(msg)
-                return (0, [{"message": msg, "points": 0}])
-
-            # Update kwargs with collected metadata for the required terms
-            kwargs.update(
-                {self.term_id: {"list": term_list, "metadata": term_metadata}}
-            )
-            return wrapped_func(plugin, **kwargs)
-
-        return wrapper
-
-
-class ConfigTerms(property):
-    def __init__(self, term_id):
-        self.term_id = term_id
-
-    def __call__(self, wrapped_func):
-        @wraps(wrapped_func)
-        def wrapper(plugin, **kwargs):
-            metadata = plugin.metadata
-            has_metadata = True
-
-            term_list = ast.literal_eval(plugin.config[plugin.name][self.term_id])
-            # Get values in config for the given term
-            if not term_list:
-                msg = (
-                    "Cannot find any value for term <%s> in configuration"
-                    % self.term_id
-                )
-                has_metadata = False
-            else:
-                # Get metadata associated with the term ID
-                term_metadata = pd.DataFrame(
-                    term_list, columns=["element", "qualifier"]
-                )
-                term_metadata = ut.check_metadata_terms_with_values(
-                    metadata, term_metadata
-                )
-                if term_metadata.empty:
-                    msg = (
-                        "No access information can be found in the metadata for: %s. Please double-check the value/s provided for '%s' configuration parameter"
-                        % (term_list, self.term_id)
-                    )
-                    has_metadata = False
-
-            if not has_metadata:
-                logger.warning(msg)
-                return (0, [{"message": msg, "points": 0}])
-
-            # Update kwargs with collected metadata for the required terms
-            kwargs.update(
-                {self.term_id: {"list": term_list, "metadata": term_metadata}}
-            )
-            return wrapped_func(plugin, **kwargs)
-
-        return wrapper
-
-
-class Evaluator(object):
-    """A class used to define FAIR indicators tests. It contains all the references to all the tests
-
-    ...
-
-    Attributes
-    ----------
-    item_id : str
-        Digital Object identifier, which can be a generic one (DOI, PID), or an internal (e.g. an
-            identifier from the repo)
-=======
     """Class that simplifies and standarizes the management of the given metadata
     elements and its values by generic plugins. It is expected to be called as a
     decorator of the Plugin's method that implements the evaluation of a RDA indicator,
     e.g.:
->>>>>>> 9fb6b4c8
 
     @ConfigTerms(term_id="identifier_term_data")
     def rda_f1_02d(self, **kwargs):
@@ -174,131 +70,6 @@
             metadata = plugin.metadata
             has_metadata = True
 
-<<<<<<< HEAD
-        # Config attributes
-        self.name = plugin
-        if self.name == None:
-            self.name = "oai-pmh"
-        try:
-            self.identifier_term = ast.literal_eval(
-                self.config[self.name]["identifier_term"]
-            )
-            self.terms_quali_generic = ast.literal_eval(
-                self.config[self.name]["terms_quali_generic"]
-            )
-            self.terms_quali_disciplinar = ast.literal_eval(
-                self.config[self.name]["terms_quali_disciplinar"]
-            )
-            self.terms_access = ast.literal_eval(self.config[self.name]["terms_access"])
-            self.terms_cv = ast.literal_eval(self.config[self.name]["terms_cv"])
-            self.supported_data_formats = ast.literal_eval(
-                self.config[self.name]["supported_data_formats"]
-            )
-            self.terms_qualified_references = ast.literal_eval(
-                self.config[self.name]["terms_qualified_references"]
-            )
-            self.terms_relations = ast.literal_eval(
-                self.config[self.name]["terms_relations"]
-            )
-            self.terms_license = ast.literal_eval(
-                self.config[self.name]["terms_license"]
-            )
-            self.metadata_quality = 100  # Value for metadata quality
-            self.terms_access_protocols = ast.literal_eval(
-                self.config[self.name]["terms_access_protocols"]
-            )
-            self.metadata_standard = ast.literal_eval(
-                self.config[self.name]["metadata_standard"]
-            )
-            self.fairsharing_username = ast.literal_eval(
-                self.config["fairsharing"]["username"]
-            )
-
-            self.fairsharing_password = ast.literal_eval(
-                self.config["fairsharing"]["password"]
-            )
-            self.fairsharing_metadata_path = ast.literal_eval(
-                self.config["fairsharing"]["metadata_path"]
-            )
-            self.fairsharing_formats_path = ast.literal_eval(
-                self.config["fairsharing"]["formats_path"]
-            )
-            self.internet_media_types_path = ast.literal_eval(
-                self.config["internet media types"]["path"]
-            )
-            self.metadata_schemas = ast.literal_eval(
-                self.config[self.name]["metadata_schemas"]
-            )
-        except Exception as e:
-            logger.error("Problem loading plugin config: %s" % e)
-
-        # Translations
-        self.lang = lang
-        logger.debug("El idioma es: %s" % self.lang)
-        logger.debug("METAdata: %s" % self.metadata)
-        global _
-        _ = self.translation()
-
-    def translation(self):
-        # Translations
-        t = gettext.translation(
-            "messages", "translations", fallback=True, languages=[self.lang]
-        )
-        _ = t.gettext
-        return _
-
-    def metadata_values(self):
-        raise NotImplementedError
-
-    def eval_persistency(self, id_list, data_or_metadata="(meta)data"):
-        points = 0
-        msg_list = []
-        points_per_id = round(100 / len(id_list))
-        for _id in id_list:
-            _points = 0
-            if ut.is_persistent_id(_id):
-                _msg = "Found persistent identifier for the %s: %s" % (
-                    data_or_metadata,
-                    _id,
-                )
-                _points = points_per_id
-                points = 100
-            else:
-                _msg = "Identifier is not persistent for the %s: %s" % (
-                    data_or_metadata,
-                    _id,
-                )
-                _points = 0
-            msg_list.append({"message": _msg, "points": _points})
-
-        return (points, msg_list)
-
-    def eval_uniqueness(self, id_list, data_or_metadata="(meta)data"):
-        points = 0
-        msg_list = []
-        points_per_id = round(100 / len(id_list))
-        for _id in id_list:
-            _points = 0
-            if ut.is_unique_id(_id):
-                _msg = "Found a globally unique identifier for the %s: %s" % (
-                    data_or_metadata,
-                    _id,
-                )
-                _points = points_per_id
-                points = 100
-            else:
-                _msg = "Identifier found for the %s is not globally unique: %s" % (
-                    data_or_metadata,
-                    _id,
-                )
-                _points = 0
-            msg_list.append({"message": _msg, "points": _points})
-
-        return (points, msg_list)
-
-    def eval_validated_basic(self, validation_payload):
-        """Basic evaluation of validated metadata elements: scores according to the number of metadata elements using standard vocabularies over the total amount of metadata elements given as input.
-=======
             term_list = ast.literal_eval(plugin.config[plugin.name][self.term_id])
             logger.debug(
                 "List of metadata elements associated with the requested configuration term ID '%s': %s"
@@ -325,7 +96,6 @@
                         % (term_list, self.term_id)
                     )
                     has_metadata = False
->>>>>>> 9fb6b4c8
 
             if not has_metadata:
                 logger.warning(msg)
@@ -359,461 +129,6 @@
                         "Harmonizing metadata term '%s' to '%s'"
                         % (term_key_plugin, term_key_harmonized)
                     )
-<<<<<<< HEAD
-        # Compound message
-        total_elements = len(validation_payload)
-        total_elements_using_vocabulary = len(elements_using_vocabulary)
-        _msg = (
-            "Found %s (%s) out of %s (%s) metadata elements using standard vocabularies"
-            % (
-                total_elements_using_vocabulary,
-                elements_using_vocabulary,
-                total_elements,
-                list(validation_payload),
-            )
-        )
-        logger.info(_msg)
-
-        # Get scores
-        _points = 0
-        if total_elements > 0:
-            _points = total_elements_using_vocabulary / total_elements * 100
-
-        return (_msg, _points)
-
-    # TESTS
-    #    FINDABLE
-    @ConfigTerms(term_id="identifier_term")
-    def rda_f1_01m(self, **kwargs):
-        """Indicator RDA-F1-01M: Metadata is identified by a persistent identifier.
-
-        This indicator is linked to the following principle: F1 (meta)data are assigned a globally
-        unique and eternally persistent identifier. More information about that principle can be found
-        here.
-
-        This indicator evaluates whether or not the metadata is identified by a persistent identifier.
-        A persistent identifier ensures that the metadata will remain findable over time, and reduces
-        the risk of broken links.
-
-        Parameters
-        ----------
-        identifier_term : dict
-            A dictionary with metadata information about the identifier/s used for the metadata (see ConfigTerms class for further details)
-
-        Returns
-        -------
-        points
-            - 0/100   if no persistent identifier is used  for the metadata
-            - 100/100 if a persistent identifier is used for the metadata
-        msg
-            Message with the results or recommendations to improve this indicator
-        """
-        term_data = kwargs["identifier_term"]
-        term_metadata = term_data["metadata"]
-
-        id_list = term_metadata.text_value.values
-
-        points, msg_list = self.eval_persistency(id_list, data_or_metadata="metadata")
-        logger.debug(msg_list)
-
-        return (points, msg_list)
-
-    @ConfigTerms(term_id="identifier_term_data")
-    def rda_f1_01d(self, **kwargs):
-        """Indicator RDA-F1-01D: Data is identified by a persistent identifier.
-
-        This indicator is linked to the following principle: F1 (meta)data are assigned a globally
-        unique and eternally persistent identifier. More information about that principle can be found
-        here.
-
-        This indicator evaluates whether or not the data is identified by a persistent identifier.
-        A persistent identifier ensures that the data will remain findable over time and reduces the
-        risk of broken links.
-
-        Parameters
-        ----------
-        identifier_term_data : dict
-            A dictionary with metadata information about the identifier/s used for the data (see ConfigTerms class for further details)
-
-        Returns
-        -------
-        points
-            Returns a value (out of 100) that reflects the amount of data identifiers that are persistent.
-        msg
-            Message with the results or recommendations to improve this indicator
-        """
-        term_data = kwargs["identifier_term_data"]
-        term_metadata = term_data["metadata"]
-        identifiers = []
-        id_list = term_metadata.text_value.values
-        points, msg_list = self.eval_persistency(id_list, data_or_metadata="data")
-        logger.debug(msg_list)
-
-        return (points, msg_list)
-
-    @ConfigTerms(term_id="identifier_term")
-    def rda_f1_02m(self, **kwargs):
-        """Indicator RDA-F1-02M: Metadata is identified by a globally unique identifier.
-
-        This indicator is linked to the following principle: F1 (meta)data are assigned a globally unique and eternally persistent identifier.
-
-        The indicator serves to evaluate whether the identifier of the metadata is globally unique, i.e. that there are no two identical
-        identifiers that identify different metadata records.
-
-        Parameters
-        ----------
-        identifier_term_data : dict
-            A dictionary with metadata information about the identifier/s used for the data (see ConfigTerms class for further details)
-
-        Returns
-        -------
-        points
-            - 0/100   if the identifier used for the metadata is not globally unique.
-            - 100/100 if the identifier used for the metadata is globally unique.
-        msg
-            Message with the results or recommendations to improve this indicator
-        """
-        term_data = kwargs["identifier_term"]
-        term_metadata = term_data["metadata"]
-
-        id_list = term_metadata.text_value.values
-        points, msg_list = self.eval_uniqueness(id_list, data_or_metadata="metadata")
-        logger.debug(msg_list)
-
-        return (points, msg_list)
-
-    @ConfigTerms(term_id="identifier_term_data")
-    def rda_f1_02d(self, **kwargs):
-        """Indicator RDA-F1-02D: Data is identified by a globally unique identifier.
-
-        This indicator is linked to the following principle: F1 (meta)data are assigned a globally unique and eternally persistent identifier.
-
-        The indicator serves to evaluate whether the identifier of the data is globally unique, i.e. that there are no two people that would
-        use that same identifier for two different digital objects.
-
-        Parameters
-        ----------
-        identifier_term_data : dict
-            A dictionary with metadata information about the identifier/s used for the data (see ConfigTerms class for further details)
-
-        Returns
-        -------
-        points
-            Returns a value (out of 100) that reflects the amount of data identifiers that are globally unique (i.e. DOI, Handle, UUID).
-        msg
-            Message with the results or recommendations to improve this indicator
-        """
-        term_data = kwargs["identifier_term_data"]
-        term_metadata = term_data["metadata"]
-        identifiers = []
-        id_list = term_metadata.text_value.values
-        points, msg_list = self.eval_uniqueness(id_list, data_or_metadata="data")
-        logger.debug(msg_list)
-
-        return (points, msg_list)
-
-    def rda_f2_01m(self):
-        """Indicator RDA-F2-01M
-        This indicator is linked to the following principle: F2: Data are described with rich metadata.
-        The indicator is about the presence of metadata, but also about how much metadata is
-        provided and how well the provided metadata supports discovery.
-        Technical proposal: Two different tests to evaluate generic and disciplinar metadata if needed.
-        Parameters
-        ----------
-        item_id : str
-            Digital Object identifier, which can be a generic one (DOI, PID), or an internal (e.g. an
-            identifier from the repo)
-        Returns
-        -------
-        points
-            Returns a value (out of 100) that reflects the grade of compliance with the generic and disciplinary metadata schemas.
-        msg
-            Message with the results or recommendations to improve this indicator.
-        """
-        points_g, msg_g = self.rda_f2_01m_generic()
-        points_d, msg_d = self.rda_f2_01m_disciplinar()
-        points = (points_g + points_d) / 2
-        msg_list = []
-        msg_list.append({"message": msg_g, "points": points_g})
-        msg_list.append({"message": msg_d, "points": points_d})
-        self.metadata_quality = points  # Value for metadata quality
-
-        return points, msg_list
-
-    @ConfigTerms(term_id="terms_quali_generic")
-    def rda_f2_01m_generic(self, **kwargs):
-        """Indicator RDA-F2-01M_GENERIC
-        This indicator is linked to the following principle: F2: Data are described with rich metadata.
-        The indicator is about the presence of metadata, but also about how much metadata is
-        provided and how well the provided metadata supports discovery.
-        Technical proposal: Check if all the dublin core terms are OK
-        Parameters
-        ----------
-        item_id : str
-            Digital Object identifier, which can be a generic one (DOI, PID), or an internal (e.g. an
-            identifier from the repo)
-        Returns
-        -------
-        points
-            A number between 0 and 100 to indicate how well this indicator is supported
-        msg
-            Message with the results or recommendations to improve this indicator
-        """
-        # TODO different generic metadata standards?
-        # Checkin Dublin Core
-        msg_list = []
-        logging.debug(_("Checking Dublin Core"))
-
-        term_data = kwargs["terms_quali_generic"]
-        md_term_list = ut.check_metadata_terms(
-            term_data["metadata"],
-            pd.DataFrame(term_data["list"], columns=["term", "qualifier"]),
-        )
-        points = (
-            100
-            * (len(md_term_list) - (len(md_term_list) - sum(md_term_list["found"])))
-            / len(md_term_list)
-        )
-        if points == 100:
-            msg_list.append(_("All generic mandatory terms included"))
-        else:
-            for i, e in md_term_list.iterrows():
-                if e["found"] == 0:
-                    msg_list.append(
-                        _(
-                            "Not Found generic term: %s, qualifier: %s"
-                            % (e["term"], e["qualifier"])
-                        )
-                    )
-
-        return (points, msg_list)
-
-    @ConfigTerms(term_id="terms_quali_disciplinar")
-    def rda_f2_01m_disciplinar(self, **kwargs):
-        """Indicator RDA-F2-01M_DISCIPLINAR
-        This indicator is linked to the following principle: F2: Data are described with rich metadata.
-        The indicator is about the presence of metadata, but also about how much metadata is
-        provided and how well the provided metadata supports discovery.
-        Technical proposal: This test should be more complex
-        Parameters
-        ----------
-        item_id : str
-            Digital Object identifier, which can be a generic one (DOI, PID), or an internal (e.g. an
-            identifier from the repo)
-        Returns
-        -------
-        points
-            A number between 0 and 100 to indicate how well this indicator is supported
-        msg
-            Message with the results or recommendations to improve this indicator
-        """
-
-        msg_list = []
-        logging.debug(_("Checking Dublin Core as multidisciplinar schema"))
-
-        term_data = kwargs["terms_quali_disciplinar"]
-        md_term_list = ut.check_metadata_terms(
-            term_data["metadata"],
-            pd.DataFrame(term_data["list"], columns=["term", "qualifier"]),
-        )
-        points = (
-            100
-            * (len(md_term_list) - (len(md_term_list) - sum(md_term_list["found"])))
-            / len(md_term_list)
-        )
-        if points == 100:
-            msg_list.append(_("All disciplinar mandatory terms included"))
-        else:
-            for i, e in md_term_list.iterrows():
-                if e["found"] == 0:
-                    msg_list.append(
-                        _(
-                            "Not Found disciplinar term: %s, qualifier: %s"
-                            % (e["term"], e["qualifier"])
-                        )
-                    )
-
-        return (points, msg_list)
-
-    @ConfigTerms(term_id="identifier_term_data")
-    def rda_f3_01m(self, **kwargs):
-        """Indicator RDA-F3-01M: Metadata includes the identifier for the data.
-
-        This indicator is linked to the following principle: F3: Metadata clearly and explicitly include the identifier of the data they describe.
-
-        The indicator deals with the inclusion of the reference (i.e. the identifier) of the
-        digital object in the metadata so that the digital object can be accessed.
-
-        Parameters
-        ----------
-        identifier_term_data : dict
-            A dictionary with metadata information about the identifier/s used for the data (see ConfigTerms class for further details)
-
-        Returns
-        -------
-        points
-            - 100 if metadata contains identifiers for the data.
-            - 0 otherwise.
-        msg
-            Statement about the assessment exercise
-        """
-        msg_list = []
-        points = 0
-        term_data = kwargs["identifier_term_data"]
-        term_metadata = term_data["metadata"]
-
-        # ConfigTerms already enforces term_metadata not to be empty
-        id_list = term_metadata.text_value.values[0]
-        points = 100
-        msg_list.append(
-            {
-                "message": _("Metadata includes identifier/s for the data:")
-                + " %s" % id_list,
-                "points": points,
-            }
-        )
-
-        return (points, msg_list)
-
-    def rda_f4_01m(self):
-        """Indicator RDA-F4-01M: Metadata is offered in such a way that it can be harvested and indexed.
-
-        This indicator is linked to the following principle: F4: (Meta)data are registered or indexed
-        in a searchable resource.
-
-        The indicator tests whether the metadata is offered in such a way that it can be indexed.
-        In some cases, metadata could be provided together with the data to a local institutional
-        repository or to a domain-specific or regional portal, or metadata could be included in a
-        landing page where it can be harvested by a search engine. The indicator remains broad
-        enough on purpose not to  limit the way how and by whom the harvesting and indexing of
-        the data might be done.
-
-        Returns
-        -------
-        points
-            - 100 if metadata could be gathered using any of the supported protocols (OAI-PMH, HTTP).
-            - 0 otherwise.
-        msg
-            Message with the results or recommendations to improve this indicator
-        """
-        msg_list = []
-        if len(self.metadata) > 0:
-            points = 100
-            msg = _("Your digital object is available via OAI-PMH harvesting protocol")
-        else:
-            points = 0
-            msg = _(
-                "Your digital object is not available via OAI-PMH. Please, contact to repository admins"
-            )
-        msg_list.append({"message": msg, "points": points})
-
-        return (points, msg_list)
-
-    #  ACCESSIBLE
-    @ConfigTerms(term_id="terms_access")
-    def rda_a1_01m(self, **kwargs):
-        """Indicator RDA-A1-01M.
-
-        This indicator is linked to the following principle: A1: (Meta)data are retrievable by their
-        identifier using a standardised communication protocol. More information about that
-        principle can be found here.
-
-        The indicator refers to the information that is necessary to allow the requester to gain access
-        to the digital object. It is (i) about whether there are restrictions to access the data (i.e.
-        access to the data may be open, restricted or closed), (ii) the actions to be taken by a
-        person who is interested to access the data, in particular when the data has not been
-        published on the Web and (iii) specifications that the resources are available through
-        eduGAIN7 or through specialised solutions such as proposed for EPOS.
-
-        Returns
-        -------
-        points
-            - 100 if access metadata is available and data can be access manually
-            - 0 otherwise
-        msg
-            Message with the results or recommendations to improve this indicator
-        """
-        # 1 - Check metadata record for access info
-        msg_list = []
-        points = 0
-
-        term_data = kwargs["terms_access"]
-        term_metadata = term_data["metadata"]
-
-        msg_st_list = []
-        for index, row in term_metadata.iterrows():
-            msg_st_list.append(
-                _("Metadata found for access") + ": " + row["text_value"]
-            )
-            logging.debug(_("Metadata found for access") + ": " + row["text_value"])
-            points = 100
-        msg_list.append({"message": msg_st_list, "points": points})
-
-        # 2 - Parse HTML in order to find the data file
-        msg_2 = 0
-        points_2 = 0
-        try:
-            logging.debug("Getting URL for ID: %s" % self.item_id)
-            item_id_http = idutils.to_url(
-                self.item_id,
-                idutils.detect_identifier_schemes(self.item_id)[0],
-                url_scheme="http",
-            )
-            logging.debug(
-                "Trying to check dataset accessibility manually to: %s" % item_id_http
-            )
-            msg_2, points_2, data_files = ut.find_dataset_file(
-                self.metadata, item_id_http, self.supported_data_formats
-            )
-        except Exception as e:
-            logger.error(e)
-        if points_2 == 100 and points == 100:
-            msg_list.append(
-                {
-                    "message": _("Data can be accessed manually") + " | %s" % msg_2,
-                    "points": points_2,
-                }
-            )
-        elif points_2 == 0 and points == 100:
-            msg_list.append(
-                {
-                    "message": _("Data can not be accessed manually") + " | %s" % msg_2,
-                    "points": points_2,
-                }
-            )
-        elif points_2 == 100 and points == 0:
-            msg_list.append(
-                {
-                    "message": _("Data can be accessed manually") + " | %s" % msg_2,
-                    "points": points_2,
-                }
-            )
-            points = 100
-        elif points_2 == 0 and points == 0:
-            msg_list.append(
-                {
-                    "message": _(
-                        "No access information can be found in the metadata. Please, add information to the following term(s)"
-                    )
-                    + " %s" % term_data,
-                    "points": points_2,
-                }
-            )
-
-        return (points, msg_list)
-
-    def rda_a1_02m(self):
-        """Indicator RDA-A1-02M
-        This indicator is linked to the following principle: A1: (Meta)data are retrievable by their
-        identifier using a standardised communication protocol.
-
-        The indicator refers to any human interactions that are needed if the requester wants to
-        access metadata. The FAIR principle refers mostly to automated interactions where a
-        machine is able to access the metadata, but there may also be metadata that require human
-        interactions. This may be important in cases where the metadata itself contains sensitive
-        information. Human interaction might involve sending an e-mail to the metadata owner, or
-        calling by telephone to receive instructions.
-=======
 
                 # 2. Homogenize the data format and type (list) of the metadata values
                 term_values = term_metadata.loc[
@@ -1350,7 +665,6 @@
         ----------
         identifier_term : dict
             A dictionary with metadata information about the identifier/s used for the metadata (see ConfigTerms class for further details)
->>>>>>> 9fb6b4c8
 
         Returns
         -------
@@ -1360,8 +674,418 @@
         msg
             Message with the results or recommendations to improve this indicator
         """
-<<<<<<< HEAD
-
+        term_data = kwargs["identifier_term"]
+        term_metadata = term_data["metadata"]
+
+        id_list = term_metadata.text_value.values
+
+        points, msg_list = self.eval_persistency(id_list, data_or_metadata="metadata")
+        logger.debug(msg_list)
+
+        return (points, msg_list)
+
+    @ConfigTerms(term_id="identifier_term_data")
+    def rda_f1_01d(self, **kwargs):
+        """Indicator RDA-F1-01D: Data is identified by a persistent identifier.
+
+        This indicator is linked to the following principle: F1 (meta)data are assigned a globally
+        unique and eternally persistent identifier. More information about that principle can be found
+        here.
+
+        This indicator evaluates whether or not the data is identified by a persistent identifier.
+        A persistent identifier ensures that the data will remain findable over time and reduces the
+        risk of broken links.
+
+        Parameters
+        ----------
+        identifier_term_data : dict
+            A dictionary with metadata information about the identifier/s used for the data (see ConfigTerms class for further details)
+
+        Returns
+        -------
+        points
+            Returns a value (out of 100) that reflects the amount of data identifiers that are persistent.
+        msg
+            Message with the results or recommendations to improve this indicator
+        """
+        term_data = kwargs["identifier_term_data"]
+        term_metadata = term_data["metadata"]
+        identifiers = []
+        id_list = term_metadata.text_value.values
+        points, msg_list = self.eval_persistency(id_list, data_or_metadata="data")
+        logger.debug(msg_list)
+
+        return (points, msg_list)
+
+    @ConfigTerms(term_id="identifier_term")
+    def rda_f1_02m(self, **kwargs):
+        """Indicator RDA-F1-02M: Metadata is identified by a globally unique identifier.
+
+        This indicator is linked to the following principle: F1 (meta)data are assigned a globally unique and eternally persistent identifier.
+
+        The indicator serves to evaluate whether the identifier of the metadata is globally unique, i.e. that there are no two identical
+        identifiers that identify different metadata records.
+
+        Parameters
+        ----------
+        identifier_term_data : dict
+            A dictionary with metadata information about the identifier/s used for the data (see ConfigTerms class for further details)
+
+        Returns
+        -------
+        points
+            - 0/100   if the identifier used for the metadata is not globally unique.
+            - 100/100 if the identifier used for the metadata is globally unique.
+        msg
+            Message with the results or recommendations to improve this indicator
+        """
+        term_data = kwargs["identifier_term"]
+        term_metadata = term_data["metadata"]
+
+        id_list = term_metadata.text_value.values
+        points, msg_list = self.eval_uniqueness(id_list, data_or_metadata="metadata")
+        logger.debug(msg_list)
+
+        return (points, msg_list)
+
+    @ConfigTerms(term_id="identifier_term_data")
+    def rda_f1_02d(self, **kwargs):
+        """Indicator RDA-F1-02D: Data is identified by a globally unique identifier.
+
+        This indicator is linked to the following principle: F1 (meta)data are assigned a globally unique and eternally persistent identifier.
+
+        The indicator serves to evaluate whether the identifier of the data is globally unique, i.e. that there are no two people that would
+        use that same identifier for two different digital objects.
+
+        Parameters
+        ----------
+        identifier_term_data : dict
+            A dictionary with metadata information about the identifier/s used for the data (see ConfigTerms class for further details)
+
+        Returns
+        -------
+        points
+            Returns a value (out of 100) that reflects the amount of data identifiers that are globally unique (i.e. DOI, Handle, UUID).
+        msg
+            Message with the results or recommendations to improve this indicator
+        """
+        term_data = kwargs["identifier_term_data"]
+        term_metadata = term_data["metadata"]
+        identifiers = []
+        id_list = term_metadata.text_value.values
+        points, msg_list = self.eval_uniqueness(id_list, data_or_metadata="data")
+        logger.debug(msg_list)
+
+        return (points, msg_list)
+
+    def rda_f2_01m(self):
+        """Indicator RDA-F2-01M
+        This indicator is linked to the following principle: F2: Data are described with rich metadata.
+        The indicator is about the presence of metadata, but also about how much metadata is
+        provided and how well the provided metadata supports discovery.
+        Technical proposal: Two different tests to evaluate generic and disciplinar metadata if needed.
+        Parameters
+        ----------
+        item_id : str
+            Digital Object identifier, which can be a generic one (DOI, PID), or an internal (e.g. an
+            identifier from the repo)
+        Returns
+        -------
+        points
+            Returns a value (out of 100) that reflects the grade of compliance with the generic and disciplinary metadata schemas.
+        msg
+            Message with the results or recommendations to improve this indicator.
+        """
+        points_g, msg_g = self.rda_f2_01m_generic()
+        points_d, msg_d = self.rda_f2_01m_disciplinar()
+        points = (points_g + points_d) / 2
+        msg_list = []
+        msg_list.append({"message": msg_g, "points": points_g})
+        msg_list.append({"message": msg_d, "points": points_d})
+        self.metadata_quality = points  # Value for metadata quality
+
+        return points, msg_list
+
+    @ConfigTerms(term_id="terms_quali_generic")
+    def rda_f2_01m_generic(self, **kwargs):
+        """Indicator RDA-F2-01M_GENERIC
+        This indicator is linked to the following principle: F2: Data are described with rich metadata.
+        The indicator is about the presence of metadata, but also about how much metadata is
+        provided and how well the provided metadata supports discovery.
+        Technical proposal: Check if all the dublin core terms are OK
+        Parameters
+        ----------
+        item_id : str
+            Digital Object identifier, which can be a generic one (DOI, PID), or an internal (e.g. an
+            identifier from the repo)
+        Returns
+        -------
+        points
+            A number between 0 and 100 to indicate how well this indicator is supported
+        msg
+            Message with the results or recommendations to improve this indicator
+        """
+        # TODO different generic metadata standards?
+        # Checkin Dublin Core
+        msg_list = []
+        logging.debug(_("Checking Dublin Core"))
+
+        term_data = kwargs["terms_quali_generic"]
+        md_term_list = ut.check_metadata_terms(
+            term_data["metadata"],
+            pd.DataFrame(term_data["list"], columns=["term", "qualifier"]),
+        )
+        points = (
+            100
+            * (len(md_term_list) - (len(md_term_list) - sum(md_term_list["found"])))
+            / len(md_term_list)
+        )
+        if points == 100:
+            msg_list.append(_("All generic mandatory terms included"))
+        else:
+            for i, e in md_term_list.iterrows():
+                if e["found"] == 0:
+                    msg_list.append(
+                        _(
+                            "Not Found generic term: %s, qualifier: %s"
+                            % (e["term"], e["qualifier"])
+                        )
+                    )
+
+        return (points, msg_list)
+
+    @ConfigTerms(term_id="terms_quali_disciplinar")
+    def rda_f2_01m_disciplinar(self, **kwargs):
+        """Indicator RDA-F2-01M_DISCIPLINAR
+        This indicator is linked to the following principle: F2: Data are described with rich metadata.
+        The indicator is about the presence of metadata, but also about how much metadata is
+        provided and how well the provided metadata supports discovery.
+        Technical proposal: This test should be more complex
+        Parameters
+        ----------
+        item_id : str
+            Digital Object identifier, which can be a generic one (DOI, PID), or an internal (e.g. an
+            identifier from the repo)
+        Returns
+        -------
+        points
+            A number between 0 and 100 to indicate how well this indicator is supported
+        msg
+            Message with the results or recommendations to improve this indicator
+        """
+        msg_list = []
+        logging.debug(_("Checking Dublin Core as multidisciplinar schema"))
+
+        term_data = kwargs["terms_quali_disciplinar"]
+        md_term_list = ut.check_metadata_terms(
+            term_data["metadata"],
+            pd.DataFrame(term_data["list"], columns=["term", "qualifier"]),
+        )
+        points = (
+            100
+            * (len(md_term_list) - (len(md_term_list) - sum(md_term_list["found"])))
+            / len(md_term_list)
+        )
+        if points == 100:
+            msg_list.append(_("All disciplinar mandatory terms included"))
+        else:
+            for i, e in md_term_list.iterrows():
+                if e["found"] == 0:
+                    msg_list.append(
+                        _(
+                            "Not Found disciplinar term: %s, qualifier: %s"
+                            % (e["term"], e["qualifier"])
+                        )
+                    )
+
+        return (points, msg_list)
+
+    @ConfigTerms(term_id="identifier_term_data")
+    def rda_f3_01m(self, **kwargs):
+        """Indicator RDA-F3-01M: Metadata includes the identifier for the data.
+
+        This indicator is linked to the following principle: F3: Metadata clearly and explicitly include the identifier of the data they describe.
+
+        The indicator deals with the inclusion of the reference (i.e. the identifier) of the
+        digital object in the metadata so that the digital object can be accessed.
+
+        Parameters
+        ----------
+        identifier_term_data : dict
+            A dictionary with metadata information about the identifier/s used for the data (see ConfigTerms class for further details)
+
+        Returns
+        -------
+        points
+            - 100 if metadata contains identifiers for the data.
+            - 0 otherwise.
+        msg
+            Statement about the assessment exercise
+        """
+        msg_list = []
+        points = 0
+        term_data = kwargs["identifier_term_data"]
+        term_metadata = term_data["metadata"]
+
+        # ConfigTerms already enforces term_metadata not to be empty
+        id_list = term_metadata.text_value.values[0]
+        points = 100
+        msg_list.append(
+            {
+                "message": _("Metadata includes identifier/s for the data:")
+                + " %s" % id_list,
+                "points": points,
+            }
+        )
+
+        return (points, msg_list)
+
+    def rda_f4_01m(self):
+        """Indicator RDA-F4-01M: Metadata is offered in such a way that it can be harvested and indexed.
+
+        This indicator is linked to the following principle: F4: (Meta)data are registered or indexed
+        in a searchable resource.
+
+        The indicator tests whether the metadata is offered in such a way that it can be indexed.
+        In some cases, metadata could be provided together with the data to a local institutional
+        repository or to a domain-specific or regional portal, or metadata could be included in a
+        landing page where it can be harvested by a search engine. The indicator remains broad
+        enough on purpose not to  limit the way how and by whom the harvesting and indexing of
+        the data might be done.
+
+        Returns
+        -------
+        points
+            - 100 if metadata could be gathered using any of the supported protocols (OAI-PMH, HTTP).
+            - 0 otherwise.
+        msg
+            Message with the results or recommendations to improve this indicator
+        """
+        msg_list = []
+        if len(self.metadata) > 0:
+            points = 100
+            msg = _("Your digital object is available via OAI-PMH harvesting protocol")
+        else:
+            points = 0
+            msg = _(
+                "Your digital object is not available via OAI-PMH. Please, contact to repository admins"
+            )
+        msg_list.append({"message": msg, "points": points})
+
+        return (points, msg_list)
+
+    #  ACCESSIBLE
+    @ConfigTerms(term_id="terms_access")
+    def rda_a1_01m(self, **kwargs):
+        """Indicator RDA-A1-01M.
+
+        This indicator is linked to the following principle: A1: (Meta)data are retrievable by their
+        identifier using a standardised communication protocol. More information about that
+        principle can be found here.
+
+        The indicator refers to the information that is necessary to allow the requester to gain access
+        to the digital object. It is (i) about whether there are restrictions to access the data (i.e.
+        access to the data may be open, restricted or closed), (ii) the actions to be taken by a
+        person who is interested to access the data, in particular when the data has not been
+        published on the Web and (iii) specifications that the resources are available through
+        eduGAIN7 or through specialised solutions such as proposed for EPOS.
+
+        Returns
+        -------
+        points
+            - 100 if access metadata is available and data can be access manually
+            - 0 otherwise
+        msg
+            Message with the results or recommendations to improve this indicator
+        """
+        # 1 - Check metadata record for access info
+        msg_list = []
+        points = 0
+
+        term_data = kwargs["terms_access"]
+        term_metadata = term_data["metadata"]
+
+        msg_st_list = []
+        for index, row in term_metadata.iterrows():
+            msg_st_list.append(
+                _("Metadata found for access") + ": " + row["text_value"]
+            )
+            logging.debug(_("Metadata found for access") + ": " + row["text_value"])
+            points = 100
+        msg_list.append({"message": msg_st_list, "points": points})
+
+        # 2 - Parse HTML in order to find the data file
+        msg_2 = 0
+        points_2 = 0
+        try:
+            logging.debug("Getting URL for ID: %s" % self.item_id)
+            item_id_http = idutils.to_url(
+                self.item_id,
+                idutils.detect_identifier_schemes(self.item_id)[0],
+                url_scheme="http",
+            )
+            logging.debug(
+                "Trying to check dataset accessibility manually to: %s" % item_id_http
+            )
+            msg_2, points_2, data_files = ut.find_dataset_file(
+                self.metadata, item_id_http, self.supported_data_formats
+            )
+        except Exception as e:
+            logger.error(e)
+        if points_2 == 100 and points == 100:
+            msg_list.append(
+                {
+                    "message": _("Data can be accessed manually") + " | %s" % msg_2,
+                    "points": points_2,
+                }
+            )
+        elif points_2 == 0 and points == 100:
+            msg_list.append(
+                {
+                    "message": _("Data can not be accessed manually") + " | %s" % msg_2,
+                    "points": points_2,
+                }
+            )
+        elif points_2 == 100 and points == 0:
+            msg_list.append(
+                {
+                    "message": _("Data can be accessed manually") + " | %s" % msg_2,
+                    "points": points_2,
+                }
+            )
+            points = 100
+        elif points_2 == 0 and points == 0:
+            msg_list.append(
+                {
+                    "message": _(
+                        "No access information can be found in the metadata. Please, add information to the following term(s)"
+                    )
+                    + " %s" % term_data,
+                    "points": points_2,
+                }
+            )
+
+        return (points, msg_list)
+
+    def rda_a1_02m(self):
+        """Indicator RDA-A1-02M
+        This indicator is linked to the following principle: A1: (Meta)data are retrievable by their
+        identifier using a standardised communication protocol.
+
+        The indicator refers to any human interactions that are needed if the requester wants to
+        access metadata. The FAIR principle refers mostly to automated interactions where a
+        machine is able to access the metadata, but there may also be metadata that require human
+        interactions. This may be important in cases where the metadata itself contains sensitive
+        information. Human interaction might involve sending an e-mail to the metadata owner, or
+        calling by telephone to receive instructions.
+
+        Returns
+        -------
+        points
+            A number between 0 and 100 to indicate how well this indicator is supported
+        msg
+            Message with the results or recommendations to improve this indicator
+        """
         # 2 - Look for the metadata terms in HTML in order to know if they can be accessed manually
         try:
             item_id_http = idutils.to_url(
@@ -1435,74 +1159,14 @@
         This indicator is about the resolution of the metadata identifier. The identifier assigned to
         the metadata should be associated with a resolution service that enables access to the
         metadata record.
-=======
-        term_data = kwargs["identifier_term"]
-        term_metadata = term_data["metadata"]
-
-        id_list = term_metadata.text_value.values
-
-        points, msg_list = self.eval_persistency(id_list, data_or_metadata="metadata")
-        logger.debug(msg_list)
-
-        return (points, msg_list)
-
-    @ConfigTerms(term_id="identifier_term_data")
-    def rda_f1_01d(self, **kwargs):
-        """Indicator RDA-F1-01D: Data is identified by a persistent identifier.
-
-        This indicator is linked to the following principle: F1 (meta)data are assigned a globally
-        unique and eternally persistent identifier. More information about that principle can be found
-        here.
-
-        This indicator evaluates whether or not the data is identified by a persistent identifier.
-        A persistent identifier ensures that the data will remain findable over time and reduces the
-        risk of broken links.
-
-        Parameters
-        ----------
-        identifier_term_data : dict
-            A dictionary with metadata information about the identifier/s used for the data (see ConfigTerms class for further details)
-
-        Returns
-        -------
-        points
-            Returns a value (out of 100) that reflects the amount of data identifiers that are persistent.
-        msg
-            Message with the results or recommendations to improve this indicator
-        """
-        term_data = kwargs["identifier_term_data"]
-        term_metadata = term_data["metadata"]
-        identifiers = []
-        id_list = term_metadata.text_value.values
-        points, msg_list = self.eval_persistency(id_list, data_or_metadata="data")
-        logger.debug(msg_list)
-
-        return (points, msg_list)
-
-    @ConfigTerms(term_id="identifier_term")
-    def rda_f1_02m(self, **kwargs):
-        """Indicator RDA-F1-02M: Metadata is identified by a globally unique identifier.
-
-        This indicator is linked to the following principle: F1 (meta)data are assigned a globally unique and eternally persistent identifier.
-
-        The indicator serves to evaluate whether the identifier of the metadata is globally unique, i.e. that there are no two identical
-        identifiers that identify different metadata records.
-
-        Parameters
-        ----------
-        identifier_term_data : dict
-            A dictionary with metadata information about the identifier/s used for the data (see ConfigTerms class for further details)
->>>>>>> 9fb6b4c8
-
-        Returns
-        -------
-        points
-            - 0/100   if the identifier used for the metadata is not globally unique.
-            - 100/100 if the identifier used for the metadata is globally unique.
-        msg
-            Message with the results or recommendations to improve this indicator
-        """
-<<<<<<< HEAD
+
+        Returns
+        -------
+        points
+            A number between 0 and 100 to indicate how well this indicator is supported
+        msg
+            Message with the results or recommendations to improve this indicator
+        """
         points = 0
         msg = "Metadata can not be found"
         try:
@@ -1516,39 +1180,32 @@
         except Exception as e:
             logger.error(e)
         return (points, [{"message": msg, "points": points}])
-=======
-        term_data = kwargs["identifier_term"]
-        term_metadata = term_data["metadata"]
-
-        id_list = term_metadata.text_value.values
-        points, msg_list = self.eval_uniqueness(id_list, data_or_metadata="metadata")
-        logger.debug(msg_list)
-
-        return (points, msg_list)
-
-    @ConfigTerms(term_id="identifier_term_data")
-    def rda_f1_02d(self, **kwargs):
-        """Indicator RDA-F1-02D: Data is identified by a globally unique identifier.
-
-        This indicator is linked to the following principle: F1 (meta)data are assigned a globally unique and eternally persistent identifier.
-
-        The indicator serves to evaluate whether the identifier of the data is globally unique, i.e. that there are no two people that would
-        use that same identifier for two different digital objects.
->>>>>>> 9fb6b4c8
-
+
+    def rda_a1_03d(self):
+        """Indicator RDA-A1-01M
+        This indicator is linked to the following principle: A1: (Meta)data are retrievable by their
+        identifier using a standardised communication protocol. More information about that
+        principle can be found here.
+        This indicator is about the resolution of the identifier that identifies the digital object. The
+        identifier assigned to the data should be associated with a formally defined
+        retrieval/resolution mechanism that enables access to the digital object, or provides access
+        instructions for access in the case of human-mediated access. The FAIR principle and this
+        indicator do not say anything about the mutability or immutability of the digital object that
+        is identified by the data identifier -- this is an aspect that should be governed by a
+        persistence policy of the data provider
+        Technical proposal:
         Parameters
         ----------
-        identifier_term_data : dict
-            A dictionary with metadata information about the identifier/s used for the data (see ConfigTerms class for further details)
-
-        Returns
-        -------
-        points
-            Returns a value (out of 100) that reflects the amount of data identifiers that are globally unique (i.e. DOI, Handle, UUID).
-        msg
-            Message with the results or recommendations to improve this indicator
-        """
-<<<<<<< HEAD
+        item_id : str
+            Digital Object identifier, which can be a generic one (DOI, PID), or an internal (e.g. an
+            identifier from the repo)
+        Returns
+        -------
+        points
+            A number between 0 and 100 to indicate how well this indicator is supported
+        msg
+            Message with the results or recommendations to improve this indicator
+        """
         msg_list = []
         points = 0
         try:
@@ -1612,36 +1269,9 @@
         -------
         points
             100/100 if the endpoint protocol is in the accepted list of standarised protocols
-=======
-        term_data = kwargs["identifier_term_data"]
-        term_metadata = term_data["metadata"]
-        identifiers = []
-        id_list = term_metadata.text_value.values
-        points, msg_list = self.eval_uniqueness(id_list, data_or_metadata="data")
-        logger.debug(msg_list)
-
-        return (points, msg_list)
-
-    def rda_f2_01m(self):
-        """Indicator RDA-F2-01M
-        This indicator is linked to the following principle: F2: Data are described with rich metadata.
-        The indicator is about the presence of metadata, but also about how much metadata is
-        provided and how well the provided metadata supports discovery.
-        Technical proposal: Two different tests to evaluate generic and disciplinar metadata if needed.
-        Parameters
-        ----------
-        item_id : str
-            Digital Object identifier, which can be a generic one (DOI, PID), or an internal (e.g. an
-            identifier from the repo)
-        Returns
-        -------
-        points
-            Returns a value (out of 100) that reflects the grade of compliance with the generic and disciplinary metadata schemas.
->>>>>>> 9fb6b4c8
-        msg
-            Message with the results or recommendations to improve this indicator.
-        """
-<<<<<<< HEAD
+        msg
+            Message with the results or recommendations to improve this indicator
+        """
         points = 0
 
         protocol = ut.get_protocol_scheme(self.oai_base)
@@ -1672,30 +1302,6 @@
         The indicator concerns the protocol through which the digital object is accessed and requires
         the protocol to be defined in a standard.
 
-=======
-        points_g, msg_g = self.rda_f2_01m_generic()
-        points_d, msg_d = self.rda_f2_01m_disciplinar()
-        points = (points_g + points_d) / 2
-        msg_list = []
-        msg_list.append({"message": msg_g, "points": points_g})
-        msg_list.append({"message": msg_d, "points": points_d})
-        self.metadata_quality = points  # Value for metadata quality
-
-        return points, msg_list
-
-    @ConfigTerms(term_id="terms_quali_generic")
-    def rda_f2_01m_generic(self, **kwargs):
-        """Indicator RDA-F2-01M_GENERIC
-        This indicator is linked to the following principle: F2: Data are described with rich metadata.
-        The indicator is about the presence of metadata, but also about how much metadata is
-        provided and how well the provided metadata supports discovery.
-        Technical proposal: Check if all the dublin core terms are OK
-        Parameters
-        ----------
-        item_id : str
-            Digital Object identifier, which can be a generic one (DOI, PID), or an internal (e.g. an
-            identifier from the repo)
->>>>>>> 9fb6b4c8
         Returns
         -------
         points
@@ -1703,7 +1309,6 @@
         msg
             Message with the results or recommendations to improve this indicator
         """
-<<<<<<< HEAD
         points, msg_list = self.rda_a1_03d()
         msg_list = []
         if points == 100:
@@ -1734,49 +1339,6 @@
         The way machines interact and grant access to the digital object will be evaluated by the
         indicator.
 
-=======
-        # TODO different generic metadata standards?
-        # Checkin Dublin Core
-        msg_list = []
-        logging.debug(_("Checking Dublin Core"))
-
-        term_data = kwargs["terms_quali_generic"]
-        md_term_list = ut.check_metadata_terms(
-            term_data["metadata"],
-            pd.DataFrame(term_data["list"], columns=["term", "qualifier"]),
-        )
-        points = (
-            100
-            * (len(md_term_list) - (len(md_term_list) - sum(md_term_list["found"])))
-            / len(md_term_list)
-        )
-        if points == 100:
-            msg_list.append(_("All generic mandatory terms included"))
-        else:
-            for i, e in md_term_list.iterrows():
-                if e["found"] == 0:
-                    msg_list.append(
-                        _(
-                            "Not Found generic term: %s, qualifier: %s"
-                            % (e["term"], e["qualifier"])
-                        )
-                    )
-
-        return (points, msg_list)
-
-    @ConfigTerms(term_id="terms_quali_disciplinar")
-    def rda_f2_01m_disciplinar(self, **kwargs):
-        """Indicator RDA-F2-01M_DISCIPLINAR
-        This indicator is linked to the following principle: F2: Data are described with rich metadata.
-        The indicator is about the presence of metadata, but also about how much metadata is
-        provided and how well the provided metadata supports discovery.
-        Technical proposal: This test should be more complex
-        Parameters
-        ----------
-        item_id : str
-            Digital Object identifier, which can be a generic one (DOI, PID), or an internal (e.g. an
-            identifier from the repo)
->>>>>>> 9fb6b4c8
         Returns
         -------
         points
@@ -1784,7 +1346,6 @@
         msg
             Message with the results or recommendations to improve this indicator
         """
-<<<<<<< HEAD
         points = 0
         msg_list = []
         msg_list.append(
@@ -1807,62 +1368,14 @@
 
         The indicator tests that the protocol that enables the requester to access metadata can be
         freely used. Such free use of the protocol enhances data reusability.
-=======
-        msg_list = []
-        logging.debug(_("Checking Dublin Core as multidisciplinar schema"))
-
-        term_data = kwargs["terms_quali_disciplinar"]
-        md_term_list = ut.check_metadata_terms(
-            term_data["metadata"],
-            pd.DataFrame(term_data["list"], columns=["term", "qualifier"]),
-        )
-        points = (
-            100
-            * (len(md_term_list) - (len(md_term_list) - sum(md_term_list["found"])))
-            / len(md_term_list)
-        )
-        if points == 100:
-            msg_list.append(_("All disciplinar mandatory terms included"))
-        else:
-            for i, e in md_term_list.iterrows():
-                if e["found"] == 0:
-                    msg_list.append(
-                        _(
-                            "Not Found disciplinar term: %s, qualifier: %s"
-                            % (e["term"], e["qualifier"])
-                        )
-                    )
-
-        return (points, msg_list)
-
-    @ConfigTerms(term_id="identifier_term_data")
-    def rda_f3_01m(self, **kwargs):
-        """Indicator RDA-F3-01M: Metadata includes the identifier for the data.
-
-        This indicator is linked to the following principle: F3: Metadata clearly and explicitly include the identifier of the data they describe.
-
-        The indicator deals with the inclusion of the reference (i.e. the identifier) of the
-        digital object in the metadata so that the digital object can be accessed.
-
-        Parameters
-        ----------
-        identifier_term_data : dict
-            A dictionary with metadata information about the identifier/s used for the data (see ConfigTerms class for further details)
->>>>>>> 9fb6b4c8
-
-        Returns
-        -------
-        points
-<<<<<<< HEAD
+
+        Returns
+        -------
+        points
             100/100 if the endpoint protocol is in the list of accepted free protocols
-=======
-            - 100 if metadata contains identifiers for the data.
-            - 0 otherwise.
->>>>>>> 9fb6b4c8
-        msg
-            Statement about the assessment exercise
-        """
-<<<<<<< HEAD
+        msg
+            Message with the results or recommendations to improve this indicator
+        """
         points, msg_list, protocol = self.rda_a1_04m(return_protocol=True)
         if points == 100:
             msg_list = [
@@ -1881,50 +1394,14 @@
         universally implementable. More information about that principle can be found here.
         The indicator requires that the protocol can be used free of charge which facilitates
         unfettered access.
-        Technical proposal:
-
-=======
-        msg_list = []
-        points = 0
-        term_data = kwargs["identifier_term_data"]
-        term_metadata = term_data["metadata"]
-
-        # ConfigTerms already enforces term_metadata not to be empty
-        id_list = term_metadata.text_value.values[0]
-        points = 100
-        msg_list.append(
-            {
-                "message": _("Metadata includes identifier/s for the data:")
-                + " %s" % id_list,
-                "points": points,
-            }
-        )
-
-        return (points, msg_list)
-
-    def rda_f4_01m(self):
-        """Indicator RDA-F4-01M: Metadata is offered in such a way that it can be harvested and indexed.
-
-        This indicator is linked to the following principle: F4: (Meta)data are registered or indexed
-        in a searchable resource.
-
-        The indicator tests whether the metadata is offered in such a way that it can be indexed.
-        In some cases, metadata could be provided together with the data to a local institutional
-        repository or to a domain-specific or regional portal, or metadata could be included in a
-        landing page where it can be harvested by a search engine. The indicator remains broad
-        enough on purpose not to  limit the way how and by whom the harvesting and indexing of
-        the data might be done.
-
->>>>>>> 9fb6b4c8
-        Returns
-        -------
-        points
-            - 100 if metadata could be gathered using any of the supported protocols (OAI-PMH, HTTP).
-            - 0 otherwise.
-        msg
-            Message with the results or recommendations to improve this indicator
-        """
-<<<<<<< HEAD
+
+        Returns
+        -------
+        points
+            A number between 0 and 100 to indicate how well this indicator is supported
+        msg
+            Message with the results or recommendations to improve this indicator
+        """
         points, msg_list = self.rda_a1_03d()
         msg_list = []
         if points == 100:
@@ -1943,47 +1420,28 @@
             )
 
         return (points, msg_list)
-=======
-        msg_list = []
-        if len(self.metadata) > 0:
-            points = 100
-            msg = _("Your digital object is available via OAI-PMH harvesting protocol")
-        else:
-            points = 0
-            msg = _(
-                "Your digital object is not available via OAI-PMH. Please, contact to repository admins"
-            )
-        msg_list.append({"message": msg, "points": points})
-
-        return (points, msg_list)
-
-    #  ACCESSIBLE
-    @ConfigTerms(term_id="terms_access")
-    def rda_a1_01m(self, **kwargs):
-        """Indicator RDA-A1-01M.
-
-        This indicator is linked to the following principle: A1: (Meta)data are retrievable by their
-        identifier using a standardised communication protocol. More information about that
-        principle can be found here.
-
-        The indicator refers to the information that is necessary to allow the requester to gain access
-        to the digital object. It is (i) about whether there are restrictions to access the data (i.e.
-        access to the data may be open, restricted or closed), (ii) the actions to be taken by a
-        person who is interested to access the data, in particular when the data has not been
-        published on the Web and (iii) specifications that the resources are available through
-        eduGAIN7 or through specialised solutions such as proposed for EPOS.
->>>>>>> 9fb6b4c8
-
-        Returns
-        -------
-        points
-            - 100 if access metadata is available and data can be access manually
-            - 0 otherwise
-        msg
-            Message with the results or recommendations to improve this indicator
-        """
-<<<<<<< HEAD
-        points = 100
+
+    def rda_a1_2_01d(self):
+        """Indicator RDA-A1-01M
+        This indicator is linked to the following principle: A1.2: The protocol allows for an
+        authentication and authorisation where necessary. More information about that principle
+        can be found here.
+        The indicator requires the way that access to the digital object can be authenticated and
+        authorised and that data accessibility is specifically described and adequately documented.
+        Technical proposal:
+        Parameters
+        ----------
+        item_id : str
+            Digital Object identifier, which can be a generic one (DOI, PID), or an internal (e.g. an
+            identifier from the repo)
+        Returns
+        -------
+        points
+            A number between 0 and 100 to indicate how well this indicator is supported
+        msg
+            Message with the results or recommendations to improve this indicator
+        """
+        points = 0
         msg_list = []
         msg_list.append(
             {
@@ -2043,89 +1501,6 @@
         item_id : str
             Digital Object identifier, which can be a generic one (DOI, PID), or an internal (e.g. an
             identifier from the repo)
-=======
-        # 1 - Check metadata record for access info
-        msg_list = []
-        points = 0
-
-        term_data = kwargs["terms_access"]
-        term_metadata = term_data["metadata"]
-
-        msg_st_list = []
-        for index, row in term_metadata.iterrows():
-            msg_st_list.append(
-                _("Metadata found for access") + ": " + row["text_value"]
-            )
-            logging.debug(_("Metadata found for access") + ": " + row["text_value"])
-            points = 100
-        msg_list.append({"message": msg_st_list, "points": points})
-
-        # 2 - Parse HTML in order to find the data file
-        msg_2 = 0
-        points_2 = 0
-        try:
-            logging.debug("Getting URL for ID: %s" % self.item_id)
-            item_id_http = idutils.to_url(
-                self.item_id,
-                idutils.detect_identifier_schemes(self.item_id)[0],
-                url_scheme="http",
-            )
-            logging.debug(
-                "Trying to check dataset accessibility manually to: %s" % item_id_http
-            )
-            msg_2, points_2, data_files = ut.find_dataset_file(
-                self.metadata, item_id_http, self.supported_data_formats
-            )
-        except Exception as e:
-            logger.error(e)
-        if points_2 == 100 and points == 100:
-            msg_list.append(
-                {
-                    "message": _("Data can be accessed manually") + " | %s" % msg_2,
-                    "points": points_2,
-                }
-            )
-        elif points_2 == 0 and points == 100:
-            msg_list.append(
-                {
-                    "message": _("Data can not be accessed manually") + " | %s" % msg_2,
-                    "points": points_2,
-                }
-            )
-        elif points_2 == 100 and points == 0:
-            msg_list.append(
-                {
-                    "message": _("Data can be accessed manually") + " | %s" % msg_2,
-                    "points": points_2,
-                }
-            )
-            points = 100
-        elif points_2 == 0 and points == 0:
-            msg_list.append(
-                {
-                    "message": _(
-                        "No access information can be found in the metadata. Please, add information to the following term(s)"
-                    )
-                    + " %s" % term_data,
-                    "points": points_2,
-                }
-            )
-
-        return (points, msg_list)
-
-    def rda_a1_02m(self):
-        """Indicator RDA-A1-02M
-        This indicator is linked to the following principle: A1: (Meta)data are retrievable by their
-        identifier using a standardised communication protocol.
-
-        The indicator refers to any human interactions that are needed if the requester wants to
-        access metadata. The FAIR principle refers mostly to automated interactions where a
-        machine is able to access the metadata, but there may also be metadata that require human
-        interactions. This may be important in cases where the metadata itself contains sensitive
-        information. Human interaction might involve sending an e-mail to the metadata owner, or
-        calling by telephone to receive instructions.
-
->>>>>>> 9fb6b4c8
         Returns
         -------
         points
@@ -2133,747 +1508,6 @@
         msg
             Message with the results or recommendations to improve this indicator
         """
-<<<<<<< HEAD
-        msg_list = []
-        points = 0
-
-        term_data = kwargs["terms_cv"]
-        term_metadata = term_data["metadata"]
-        # ConfigTerms already enforces term_metadata not to be empty
-        value_list = term_metadata.text_value.values
-        points = 100
-        logger.debug(
-            _("Metadata includes data access information:") + " %s" % value_list
-        )
-
-        for index, e_k in term_metadata.iterrows():
-            tmp_msg, cv = ut.check_controlled_vocabulary(e_k["text_value"])
-            if tmp_msg is not None:
-                points = 100
-                msg_list.append(
-                    {
-                        "message": _("Found potential vocabulary") + ": %s" % tmp_msg,
-                        "points": points,
-                    }
-                )
-                self.cvs.append(cv)
-=======
-        # 2 - Look for the metadata terms in HTML in order to know if they can be accessed manually
-        try:
-            item_id_http = idutils.to_url(
-                self.item_id,
-                idutils.detect_identifier_schemes(self.item_id)[0],
-                url_scheme="http",
-            )
-        except Exception as e:
-            logger.error(e)
-            item_id_http = self.oai_base
-        points, msg = ut.metadata_human_accessibility(self.metadata, item_id_http)
-        return (points, [{"message": msg, "points": points}])
-
-    @ConfigTerms(term_id="terms_access")
-    def rda_a1_02d(self, **kwargs):
-        """Indicator RDA-A1-02D: Data can be accessed manually (i.e. with human intervention).
-
-        This indicator is linked to the following principle: A1: (Meta)data are retrievable by their
-        identifier using a standardised communication protocol.
-
-        The indicator refers to any human interactions that are needed if the requester wants to
-        access data. The FAIR principle refers mostly to automated interactions where a
-        machine is able to access the metadata, but there may also be metadata that require human
-        interactions. This may be important in cases where the metadata itself contains sensitive
-        information. Human interaction might involve sending an e-mail to the metadata owner, or
-        calling by telephone to receive instructions.
-
-        Returns
-        -------
-        points
-            100/100 if the link to the manual aquisition of the data exists
-        msg
-            Message with the results or recommendations to improve this indicator
-        """
-        msg_list = []
-        points = 0
-
-        term_data = kwargs["terms_access"]
-        term_metadata = term_data["metadata"]
-
-        # ConfigTerms already enforces term_metadata not to be empty
-        id_list = term_metadata.text_value.values[0]
-        points = 100
-        msg_list.append(
-            {
-                "message": _("Metadata includes data access information:")
-                + " %s" % id_list,
-                "points": points,
-            }
-        )
-
->>>>>>> 9fb6b4c8
-        if points == 0:
-            msg_list.append(
-                {
-                    "message": _(
-<<<<<<< HEAD
-                        "There is no standard used to express knowledge. Suggested controlled vocabularies: Library of Congress, Geonames, etc."
-                    ),
-                    "points": points,
-                }
-            )
-
-        return (points, msg_list)
-
-    def rda_i1_01d(self):
-        """Indicator RDA-A1-01M
-        This indicator is linked to the following principle: I1: (Meta)data use a formal, accessible,
-        shared, and broadly applicable language for knowledge representation. More information
-        about that principle can be found here.
-
-        The indicator serves to determine that an appropriate standard is used to express
-        knowledge, in particular the data model and format.
-        Technical proposal: Data format is within a list of accepted standards.
-
-=======
-                        "No access information can be found in the metadata. Please, add information to the following term(s)"
-                    )
-                    + ": %s" % term_data,
-                    "points": points,
-                }
-            )
-
-        return (points, msg_list)
-
-    def rda_a1_03m(self):
-        """Indicator RDA-A1-03M Metadata identifier resolves to a metadata record.
-
-        This indicator is linked to the following principle: A1: (Meta)data are retrievable by their
-        identifier using a standardised communication protocol.
-
-        This indicator is about the resolution of the metadata identifier. The identifier assigned to
-        the metadata should be associated with a resolution service that enables access to the
-        metadata record.
->>>>>>> 9fb6b4c8
-
-        Returns
-        -------
-        points
-            A number between 0 and 100 to indicate how well this indicator is supported
-        msg
-            Message with the results or recommendations to improve this indicator
-        """
-        points = 0
-<<<<<<< HEAD
-        msg_list = []
-        msg = "No internet media file path found"
-        internetMediaFormats = []
-        availableFormats = []
-        path = self.internet_media_types_path[0]
-
-        try:
-            f = open(path)
-            f.close()
-
-        except:
-            msg = "The config.ini internet media types file path does not arrive at any file. Try 'static/internetmediatipes190224.csv'"
-            return (points, [{"message": msg, "points": points}])
-
-        f = open(path)
-        csv_reader = csv.reader(f)
-
-        for row in csv_reader:
-            internetMediaFormats.append(row[1])
-
-        f.close()
-
-=======
-        msg = "Metadata can not be found"
->>>>>>> 9fb6b4c8
-        try:
-            item_id_http = idutils.to_url(
-                self.item_id,
-                idutils.detect_identifier_schemes(self.item_id)[0],
-                url_scheme="http",
-            )
-<<<<<<< HEAD
-            points, msg, data_files = ut.find_dataset_file(
-                self.item_id, item_id_http, internetMediaFormats
-            )
-            for e in data_files:
-                logger.debug(e)
-            msg_list.append({"message": msg, "points": points})
-            if points == 0:
-                msg_list.append({"message": _("No files found"), "points": points})
-=======
-            points, msg = ut.metadata_human_accessibility(self.metadata, item_id_http)
-            msg = _("%s \nMetadata found via Identifier" % msg)
->>>>>>> 9fb6b4c8
-        except Exception as e:
-            logger.error(e)
-        return (points, [{"message": msg, "points": points}])
-
-<<<<<<< HEAD
-        return (points, msg_list)
-
-    def rda_i1_02m(self):
-        """Indicator RDA-A1-01M.
-
-        This indicator is linked to the following principle: I1: (Meta)data use a formal, accessible,
-        shared, and broadly applicable language for knowledge representation. More information
-        about that principle can be found here.
-
-        This indicator focuses on the machine-understandability aspect of the metadata. This means
-        that metadata should be readable and thus interoperable for machines without any
-        requirements such as specific translators or mappings.
-
-=======
-    def rda_a1_03d(self):
-        """Indicator RDA-A1-01M
-        This indicator is linked to the following principle: A1: (Meta)data are retrievable by their
-        identifier using a standardised communication protocol. More information about that
-        principle can be found here.
-        This indicator is about the resolution of the identifier that identifies the digital object. The
-        identifier assigned to the data should be associated with a formally defined
-        retrieval/resolution mechanism that enables access to the digital object, or provides access
-        instructions for access in the case of human-mediated access. The FAIR principle and this
-        indicator do not say anything about the mutability or immutability of the digital object that
-        is identified by the data identifier -- this is an aspect that should be governed by a
-        persistence policy of the data provider
-        Technical proposal:
-        Parameters
-        ----------
-        item_id : str
-            Digital Object identifier, which can be a generic one (DOI, PID), or an internal (e.g. an
-            identifier from the repo)
->>>>>>> 9fb6b4c8
-        Returns
-        -------
-        points
-            A number between 0 and 100 to indicate how well this indicator is supported
-        msg
-            Message with the results or recommendations to improve this indicator
-        """
-        msg_list = []
-        points = 0
-<<<<<<< HEAD
-        msg_list = []
-        try:
-            if self.oai_base is not None:
-                metadata_formats = ut.get_rdf_metadata_format(self.oai_base)
-                rdf_metadata = None
-                for e in metadata_formats:
-                    url = ut.oai_check_record_url(self.oai_base, e, self.item_id)
-                    rdf_metadata = ut.oai_get_metadata(url)
-                    if rdf_metadata is not None:
-                        points = 100
-                        msg_list.append(
-                            {
-                                "message": _("Machine-actionable metadata format found")
-                                + ": %s" % e,
-                                "points": points,
-                            }
-                        )
-        except Exception as e:
-            logger.debug(e)
-        if points == 0:
-            msg_list.append(
-                {
-                    "message": _(
-                        "No machine-actionable metadata format found. If you are using OAI-PMH endpoint it should expose RDF schema"
-                    ),
-                    "points": points,
-                }
-=======
-        try:
-            landing_url = urllib.parse.urlparse(self.oai_base).netloc
-            item_id_http = idutils.to_url(
-                self.item_id,
-                idutils.detect_identifier_schemes(self.item_id)[0],
-                url_scheme="http",
-            )
-            points, msg, data_files = ut.find_dataset_file(
-                self.metadata, item_id_http, self.supported_data_formats
->>>>>>> 9fb6b4c8
-            )
-            logger.debug(msg)
-
-<<<<<<< HEAD
-        return (points, msg_list)
-
-    def rda_i1_02d(self):
-        """Indicator RDA-A1-01M.
-
-        This indicator is linked to the following principle: I1: (Meta)data use a formal, accessible,
-        shared, and broadly applicable language for knowledge representation. More information
-        about that principle can be found here.
-
-        This indicator focuses on the machine-understandability aspect of the data. This means that
-        data should be readable and thus interoperable for machines without any requirements such
-        as specific translators or mappings.
-
-=======
-            headers = []
-            headers_text = ""
-            for f in data_files:
-                try:
-                    res = requests.head(url, verify=False, allow_redirects=True)
-                    if res.status_code == 200:
-                        headers.append(res.headers)
-                        headers_text = headers_text + "%s ; " % f
-                except Exception as e:
-                    logger.error(e)
-                try:
-                    res = requests.head(f, verify=False, allow_redirects=True)
-                    if res.status_code == 200:
-                        headers.append(res.headers)
-                        headers_text = headers_text + "%s ; " % f
-                except Exception as e:
-                    logger.error(e)
-            if len(headers) > 0:
-                points = 100
-                msg_list.append(
-                    {
-                        "message": _("Data can be downloaded") + ": %s" % headers_text,
-                        "points": points,
-                    }
-                )
-            else:
-                points = 0
-                msg_list.append(
-                    {"message": _("Data can not be downloaded"), "points": points}
-                )
-
-        except Exception as e:
-            logger.error(e)
-
-        return points, msg_list
-
-    def rda_a1_04m(self, return_protocol=False):
-        """Indicator RDA-A1-04M: Metadata is accessed through standarised protocol.
-
-        This indicator is linked to the following principle: A1: (Meta)data are retrievable by their
-        identifier using a standardised communication protocol.
-
-        The indicator concerns the protocol through which the metadata is accessed and requires
-        the protocol to be defined in a standard.
-
->>>>>>> 9fb6b4c8
-        Returns
-        -------
-        points
-            100/100 if the endpoint protocol is in the accepted list of standarised protocols
-        msg
-            Message with the results or recommendations to improve this indicator
-        """
-        points = 0
-
-        protocol = ut.get_protocol_scheme(self.oai_base)
-        if protocol in self.terms_access_protocols:
-            points = 100
-            msg = "Found a standarised protocol to access the metadata record: " + str(
-                protocol
-            )
-        else:
-            msg = (
-                "Found a non-standarised protocol to access the metadata record: %s"
-                % str(protocol)
-            )
-        msg_list = [{"message": msg, "points": points}]
-
-        if return_protocol:
-            return (points, msg_list, protocol)
-
-        return (points, msg_list)
-
-    def rda_a1_04d(self):
-        """Indicator RDA-A1-01M.
-
-        This indicator is linked to the following principle: A1: (Meta)data are retrievable by their
-        identifier using a standardised communication protocol. More information about that
-        principle can be found here.
-
-        The indicator concerns the protocol through which the digital object is accessed and requires
-        the protocol to be defined in a standard.
-
-<<<<<<< HEAD
-    @ConfigTerms(term_id="terms_cv")
-    def rda_i2_01m(self, **kwargs):
-        """Indicator RDA-A1-01M.
-
-        This indicator is linked to the following principle: I2: (Meta)data use vocabularies that follow
-        the FAIR principles. More information about that principle can be found here.
-
-        The indicator requires the vocabulary used for the metadata to conform to the FAIR
-        principles, and at least be documented and resolvable using globally unique and persistent
-        identifiers. The documentation needs to be easily findable and accessible.
-
-=======
->>>>>>> 9fb6b4c8
-        Returns
-        -------
-        points
-            100/100 if the download protocol is in the accepted protocols list if data can be downloaded via http
-        msg
-            Message with the results or recommendations to improve this indicator
-        """
-<<<<<<< HEAD
-        points = 0
-        msg_list = []
-
-        if len(self.cvs) == 0:
-            term_data = kwargs["terms_cv"]
-            term_metadata = term_data["metadata"]
-
-            for index, e_k in term_metadata.iterrows():
-                tmp_msg, cv = ut.check_controlled_vocabulary(e_k["text_value"])
-                if tmp_msg is not None:
-                    logger.debug(_("Found potential vocabulary") + ": %s" % tmp_msg)
-                    self.cvs.append(cv)
-
-        if len(self.cvs) > 0:
-            for e in self.cvs:
-                pid = ut.controlled_vocabulary_pid(e)
-                if pid is None:
-                    pid = "Not found"
-                points = 100
-                msg_list.append(
-                    {
-                        "message": _("Controlled vocabulary")
-                        + " "
-                        + e
-                        + " "
-                        + _("has PID")
-                        + " "
-                        + pid,
-                        "points": points,
-                    }
-                )
-
-        else:
-            msg_list.append(
-                {
-                    "message": _(
-                        "No controlled vocabularies found. Suggested: ORCID, Library of Congress, Geonames, etc."
-                    ),
-=======
-        points, msg_list = self.rda_a1_03d()
-        msg_list = []
-        if points == 100:
-            msg_list.append(
-                {
-                    "message": _("Data can be downloaded using HTTP-GET protocol"),
-                    "points": points,
-                }
-            )
-        else:
-            msg_list.append(
-                {
-                    "message": _("No protocol for downloading data can be found"),
->>>>>>> 9fb6b4c8
-                    "points": points,
-                }
-            )
-
-        return (points, msg_list)
-<<<<<<< HEAD
-
-    def rda_i2_01d(self):
-        """Indicator RDA-A1-01M.
-
-        This indicator is linked to the following principle: I2: (Meta)data use vocabularies that follow
-        the FAIR principles. More information about that principle can be found here.
-
-        The indicator requires the controlled vocabulary used for the data to conform to the FAIR
-        principles, and at least be documented and resolvable using globally unique
-
-=======
-
-    def rda_a1_05d(self):
-        """Indicator RDA-A1-01M.
-
-        This indicator is linked to the following principle: A1: (Meta)data are retrievable by their
-        identifier using a standardised communication protocol. More information about that
-        principle can be found here.
-
-        The indicator refers to automated interactions between machines to access digital objects.
-        The way machines interact and grant access to the digital object will be evaluated by the
-        indicator.
-
->>>>>>> 9fb6b4c8
-        Returns
-        -------
-        points
-            0 since OAI-PMF does not support machine actionable access to data
-        msg
-            Message with the results or recommendations to improve this indicator
-        """
-<<<<<<< HEAD
-        (points, msg_list) = self.rda_i2_01m()
-        return (points, msg_list)
-
-    @ConfigTerms(term_id="terms_qualified_references")
-    def rda_i3_01m(self, **kwargs):
-        """Indicator RDA-A1-01M.
-
-        This indicator is linked to the following principle: I3: (Meta)data include qualified references
-        to other (meta)data. More information about that principle can be found here.
-
-        The indicator is about the way that metadata is connected to other metadata, for example
-        through links to information about organisations, people, places, projects or time periods
-        that are related to the digital object that the metadata describes.
-
-=======
-        points = 0
-        msg_list = []
-        msg_list.append(
-            {
-                "message": _(
-                    "OAI-PMH does not support machine-actionable access to data"
-                ),
-                "points": points,
-            }
-        )
-
-        return points, msg_list
-
-    def rda_a1_1_01m(self):
-        """Indicator RDA-A1.1_01M: Metadata is accessible through a free access
-        protocol.
-
-        This indicator is linked to the following principle: A1.1: The protocol is open, free and
-        universally implementable. More information about that principle can be found here.
-
-        The indicator tests that the protocol that enables the requester to access metadata can be
-        freely used. Such free use of the protocol enhances data reusability.
-
->>>>>>> 9fb6b4c8
-        Returns
-        -------
-        points
-            100/100 if the endpoint protocol is in the list of accepted free protocols
-        msg
-            Message with the results or recommendations to improve this indicator
-        """
-<<<<<<< HEAD
-        points = 0
-        msg_list = []
-
-        term_data = kwargs["terms_qualified_references"]
-        term_metadata = term_data["metadata"]
-        id_list = []
-        for index, row in term_metadata.iterrows():
-            logging.debug(self.item_id)
-
-            if row["text_value"].split("/")[-1] not in self.item_id:
-                id_list.append(row["text_value"])
-        points, msg_list = self.eval_persistency(id_list)
-
-    def rda_i3_01d(self):
-        """Indicator RDA-A1-01M.
-
-        This indicator is linked to the following principle: I3: (Meta)data include qualified references
-        to other (meta)data. More information about that principle can be found here.
-
-        This indicator is about the way data is connected to other data, for example linking to
-        previous or related research data that provides additional context to the data.
-=======
-        points, msg_list, protocol = self.rda_a1_04m(return_protocol=True)
-        if points == 100:
-            msg_list = [
-                {
-                    "message": "Found a free protocol to access the metadata record: %s"
-                    % protocol,
-                    "points": points,
-                }
-            ]
-
-        return (points, msg_list)
-
-    def rda_a1_1_01d(self):
-        """Indicator RDA-A1-01M
-        This indicator is linked to the following principle: A1.1: The protocol is open, free and
-        universally implementable. More information about that principle can be found here.
-        The indicator requires that the protocol can be used free of charge which facilitates
-        unfettered access.
->>>>>>> 9fb6b4c8
-
-        Returns
-        -------
-        points
-            A number between 0 and 100 to indicate how well this indicator is supported
-        msg
-            Message with the results or recommendations to improve this indicator
-        """
-        points, msg_list = self.rda_a1_03d()
-        msg_list = []
-        if points == 100:
-            msg_list.append(
-                {
-                    "message": _("Data can be downloaded using HTTP-GET FREE protocol"),
-                    "points": points,
-                }
-            )
-        else:
-            msg_list.append(
-                {
-                    "message": _("No FREE protocol for downloading data can be found"),
-                    "points": points,
-                }
-            )
-
-<<<<<<< HEAD
-    @ConfigTerms(term_id="terms_relations")
-    def rda_i3_02m(self, **kwargs):
-        """Indicator RDA-I3-02M
-        This indicator is linked to the following principle: I3: (Meta)data include qualified references
-        to other (meta)data. More information about that principle can be found here.
-
-        This indicator is about the way metadata is connected to other data, for example linking to
-        previous or related research data that provides additional context to the data. Please note
-        that this is not about the link from the metadata to the data it describes; that link is
-        considered in principle F3 and in indicator RDA-F3-01M.
-
-=======
-        return (points, msg_list)
-
-    def rda_a1_2_01d(self):
-        """Indicator RDA-A1-01M
-        This indicator is linked to the following principle: A1.2: The protocol allows for an
-        authentication and authorisation where necessary. More information about that principle
-        can be found here.
-        The indicator requires the way that access to the digital object can be authenticated and
-        authorised and that data accessibility is specifically described and adequately documented.
-        Technical proposal:
-        Parameters
-        ----------
-        item_id : str
-            Digital Object identifier, which can be a generic one (DOI, PID), or an internal (e.g. an
-            identifier from the repo)
->>>>>>> 9fb6b4c8
-        Returns
-        -------
-        points
-            A number between 0 and 100 to indicate how well this indicator is supported
-        msg
-            Message with the results or recommendations to improve this indicator
-        """
-<<<<<<< HEAD
-        term_data = kwargs["terms_relations"]
-        term_metadata = term_data["metadata"]
-        id_list = []
-        for index, row in term_metadata.iterrows():
-            logging.debug(self.item_id)
-            if row["text_value"].split("/")[-1] not in self.item_id:
-                id_list.append(row["text_value"])
-
-        points, msg_list = self.eval_persistency(id_list)
-        return (points, msg_list)
-
-    def rda_i3_02d(self):
-        """Indicator RDA-A1-01M.
-
-        This indicator is linked to the following principle: I3: (Meta)data include qualified references
-        to other (meta)data. More information about that principle can be found here.
-        Description of the indicator RDA-I3-02D
-
-        This indicator is about the way data is connected to other data. The references need to be
-        qualified which means that the relationship role of the related resource is specified, for
-        example that a particular link is a specification of a unit of m
-
-=======
-        points = 0
-        msg_list = []
-        msg_list.append(
-            {
-                "message": _(
-                    "OAI-PMH is a open protocol without any Authorization or Authentication required"
-                ),
-                "points": points,
-            }
-        )
-        return points, msg_list
-
-    def rda_a2_01m(self):
-        """Indicator RDA-A1-01M
-        This indicator is linked to the following principle: A2: Metadata should be accessible even
-        when the data is no longer available. More information about that principle can be found
-        here.
-        The indicator intends to verify that information about a digital object is still available after
-        the object has been deleted or otherwise has been lost. If possible, the metadata that
-        remains available should also indicate why the object is no longer available.
-        Technical proposal:
-        Parameters
-        ----------
-        item_id : str
-            Digital Object identifier, which can be a generic one (DOI, PID), or an internal (e.g. an
-            identifier from the repo)
->>>>>>> 9fb6b4c8
-        Returns
-        -------
-        points
-            A number between 0 and 100 to indicate how well this indicator is supported
-        msg
-            Message with the results or recommendations to improve this indicator
-        """
-        points = 50
-        msg_list = []
-        msg_list.append(
-            {
-                "message": _(
-                    "Preservation policy depends on the authority where this Digital Object is stored"
-                ),
-                "points": points,
-            }
-        )
-        return points, msg_list
-
-<<<<<<< HEAD
-    def rda_i3_03m(self):
-        """Indicator RDA-A1-01M.
-
-        This indicator is linked to the following principle: I3: (Meta)data include qualified references
-        to other (meta)data. More information about that principle can be found here.
-
-        This indicator is about the way metadata is connected to other metadata, for example to
-        descriptions of related resources that provide additional context to the data. The references
-        need to be qualified which means that the relation
-
-=======
-    # INTEROPERABLE
-    @ConfigTerms(term_id="terms_cv")
-    def rda_i1_01m(self, **kwargs):
-        """Indicator RDA-A1-01M
-        This indicator is linked to the following principle: I1: (Meta)data use a formal, accessible,
-        shared, and broadly applicable language for knowledge representation. More information
-        about that principle can be found here.
-        The indicator serves to determine that an appropriate standard is used to express
-        knowledge, for example, controlled vocabularies for subject classifications.
-        Technical proposal:
-        Parameters
-        ----------
-        item_id : str
-            Digital Object identifier, which can be a generic one (DOI, PID), or an internal (e.g. an
-            identifier from the repo)
->>>>>>> 9fb6b4c8
-        Returns
-        -------
-        points
-            A number between 0 and 100 to indicate how well this indicator is supported
-        msg
-            Message with the results or recommendations to improve this indicator
-        """
-<<<<<<< HEAD
-        return self.rda_i3_02m()
-
-    def rda_i3_04m(self):
-        """Indicator RDA-A1-01M.
-
-        This indicator is linked to the following principle: I3: (Meta)data include qualified references
-        to other (meta)data. More information about that principle can be found here.
-
-        This indicator is about the way metadata is connected to other data. The references need
-        to be qualified which means that the relationship role of the related resource is specified,
-        for example dataset X is derived from dataset Y.
-=======
         msg_list = []
         points = 0
 
@@ -2919,7 +1553,6 @@
         knowledge, in particular the data model and format.
         Technical proposal: Data format is within a list of accepted standards.
 
->>>>>>> 9fb6b4c8
 
         Returns
         -------
@@ -2988,47 +1621,6 @@
         msg
             Message with the results or recommendations to improve this indicator
         """
-<<<<<<< HEAD
-        # Depending on the metadata schema used, checks that at least the mandatory terms are filled (75%)
-        # and the number of terms are high (25%)
-        msg_list = []
-        logger.debug(_("Checking Dublin Core as multidisciplinar schema"))
-
-        md_term_list = pd.DataFrame(
-            self.terms_quali_disciplinar, columns=["term", "qualifier"]
-        )
-        md_term_list = ut.check_metadata_terms(self.metadata, md_term_list)
-        points = (
-            100
-            * (len(md_term_list) - (len(md_term_list) - sum(md_term_list["found"])))
-            / len(md_term_list)
-        )
-        if points == 100:
-            msg_list.append(
-                {"message": _("All mandatory terms included"), "points": points}
-            )
-        else:
-            for i, e in md_term_list.iterrows():
-                if e["found"] == 0:
-                    msg_list.append(
-                        {
-                            "message": _("Missing term")
-                            + ": %s, qualifier: %s" % (e["term"], e["qualifier"]),
-                            "points": points,
-                        }
-                    )
-
-        return (points, msg_list)
-
-    @ConfigTerms(term_id="terms_license")
-    def rda_r1_1_01m(self, license_list=[], **kwargs):
-        """Indicator RDA-R1.1-01M: Metadata includes information about the license under
-        which the data can be reused.
-
-        This indicator is linked to the following principle: R1.1: (Meta)data are released with a clear and accessible data usage license.
-
-        This indicator is about the information that is provided in the metadata related to the conditions (e.g. obligations, restrictions) under which data can be reused. In the absence of licence information, data cannot be reused.
-=======
         points = 0
         msg_list = []
         try:
@@ -3071,60 +1663,14 @@
         This indicator focuses on the machine-understandability aspect of the data. This means that
         data should be readable and thus interoperable for machines without any requirements such
         as specific translators or mappings.
->>>>>>> 9fb6b4c8
-
-        Returns
-        -------
-        points
-            100/100 if the license for data exists
-        msg
-            Message with the results or recommendations to improve this indicator
-        """
-<<<<<<< HEAD
-        msg_list = []
-        points = 0
-        max_points = 100
-        terms_license = kwargs["terms_license"]
-        terms_license_list = terms_license["list"]
-        terms_license_metadata = terms_license["metadata"]
-
-        license_list = terms_license_metadata.text_value.values
-
-        license_num = len(license_list)
-        if license_num > 0:
-            points = 100
-
-            if license_num > 1:
-                for license in license_list:
-                    msg_list.append(
-                        {
-                            "message": _("License found") + " : %s" % str(license),
-                            "points": points,
-                        }
-                    )
-            else:
-                msg_list.append(
-                    {
-                        "message": _("The license is") + ": " + str(license_list[0]),
-                        "points": points,
-                    }
-                )
-        else:
-            msg_list.append({"message": _("License not found"), "points": points})
-
-        return (points, msg_list)
-
-    @ConfigTerms(term_id="terms_license")
-    def rda_r1_1_02m(self, license_list=[], machine_readable=False, **kwargs):
-        """Indicator R1.1-02M: Metadata refers to a standard reuse license.
-
-        This indicator is linked to the following principle: R1.1: (Meta)data are released with a clear
-        and accessible data usage license.
-
-        This indicator requires the reference to the conditions of reuse to be a standard licence,
-        rather than a locally defined license.
-
-=======
+
+        Returns
+        -------
+        points
+            A number between 0 and 100 to indicate how well this indicator is supported
+        msg
+            Message with the results or recommendations to improve this indicator
+        """
         return self.rda_i1_02m()
 
     @ConfigTerms(term_id="terms_cv")
@@ -3138,64 +1684,16 @@
         principles, and at least be documented and resolvable using globally unique and persistent
         identifiers. The documentation needs to be easily findable and accessible.
 
->>>>>>> 9fb6b4c8
-        Returns
-        -------
-        points
-            100/100 if the license is listed under the SPDX licenses
+        Returns
+        -------
+        points
+            A number between 0 and 100 to indicate how well this indicator is supported
         msg
             Message with the results or recommendations to improve this indicator
         """
         points = 0
         msg_list = []
 
-<<<<<<< HEAD
-        terms_license = kwargs["terms_license"]
-        terms_license_list = terms_license["list"]
-        terms_license_metadata = terms_license["metadata"]
-
-        if not license_list:
-            license_list = terms_license_metadata.text_value.values
-
-        license_num = len(license_list)
-        license_standard_list = []
-
-        for _license in license_list:
-            logger.debug("Checking license: %s" % _license)
-            if ut.is_spdx_license(_license, machine_readable=machine_readable):
-                logger.debug("%s is in list" % _license)
-                license_standard_list.append(_license)
-                points = 100
-                logger.debug(
-                    "License <%s> is considered as standard by SPDX" % _license
-                )
-        if points == 100:
-            msg = (
-                "License/s in use are considered as standard according to SPDX license list: %s"
-                % license_standard_list
-            )
-        elif points > 0:
-            msg = (
-                "A subset of the license/s in use (%s out of %s) are standard according to SDPX license list: %s"
-                % (len(license_standard_list), license_num, license_standard_list)
-            )
-        else:
-            msg = "None of the license/s defined are standard according to SPDX license list"
-        msg = " ".join([msg, "(points: %s)" % points])
-        logger.info(msg)
-
-        return (points, [{"message": msg, "points": points}])
-
-    @ConfigTerms(term_id="terms_license")
-    def rda_r1_1_03m(self, machine_readable=True, **kwargs):
-        """Indicator R1.1-03M: Metadata refers to a machine-understandable reuse
-        license.
-
-        This indicator is linked to the following principle: R1.1: (Meta)data are released with a clear
-        and accessible data usage license.
-
-        This indicator is about the way that the reuse licence is expressed. Rather than being a human-readable text, the licence should be expressed in such a way that it can be processed by machines, without human intervention, for example in automated searches.
-=======
         if len(self.cvs) == 0:
             term_data = kwargs["terms_cv"]
             term_metadata = term_data["metadata"]
@@ -3245,40 +1743,14 @@
 
         The indicator requires the controlled vocabulary used for the data to conform to the FAIR
         principles, and at least be documented and resolvable using globally unique
->>>>>>> 9fb6b4c8
-
-        Returns
-        -------
-        points
-            100/100 if the license is provided in such a way that is machine understandable
-        msg
-            Message with the results or recommendations to improve this indicator
-        """
-<<<<<<< HEAD
-        msg_list = []
-
-        terms_license = kwargs["terms_license"]
-        terms_license_metadata = terms_license["metadata"]
-
-        license_elements = terms_license_metadata.loc[
-            terms_license_metadata["element"].isin(["license"]), "text_value"
-        ]
-        license_list = license_elements.values
-
-        _points_license, _msg_license = self.rda_r1_1_02m(
-            license_list=license_list, machine_readable=machine_readable
-        )
-        if _points_license == 100:
-            _msg = "License/s are machine readable according to SPDX"
-        elif _points_license == 0:
-            _msg = "License/s arenot machine readable according to SPDX"
-        else:
-            _msg = "A subset of the license/s are machine readable according to SPDX"
-        logger.info(_msg)
-        msg_list.append({"message": _msg, "points": _points_license})
-
-        return (_points_license, [{"message": msg_list, "points": _points_license}])
-=======
+
+        Returns
+        -------
+        points
+            A number between 0 and 100 to indicate how well this indicator is supported
+        msg
+            Message with the results or recommendations to improve this indicator
+        """
         (points, msg_list) = self.rda_i2_01m()
         return (points, msg_list)
 
@@ -3292,7 +1764,6 @@
         The indicator is about the way that metadata is connected to other metadata, for example
         through links to information about organisations, people, places, projects or time periods
         that are related to the digital object that the metadata describes.
->>>>>>> 9fb6b4c8
 
         Returns
         -------
@@ -3302,15 +1773,6 @@
             Message with the results or recommendations to improve this indicator
         """
         points = 0
-<<<<<<< HEAD
-        msg = [
-            {
-                "message": _("Not provenance information in Dublin Core"),
-                "points": points,
-            }
-        ]
-        return (points, msg)
-=======
         msg_list = []
 
         term_data = kwargs["terms_qualified_references"]
@@ -3331,7 +1793,6 @@
 
         This indicator is about the way data is connected to other data, for example linking to
         previous or related research data that provides additional context to the data.
->>>>>>> 9fb6b4c8
 
         Returns
         -------
@@ -3353,62 +1814,13 @@
         that this is not about the link from the metadata to the data it describes; that link is
         considered in principle F3 and in indicator RDA-F3-01M.
 
-<<<<<<< HEAD
-    def rda_r1_3_01m(self, **kwargs):
-        """Indicator RDA-R1.3-01M: Metadata complies with a community standard.
-
-        This indicator is linked to the following principle: R1.3: (Meta)data meet domain-relevant
-        community standards.
-
-        This indicator requires that data complies with community standards.
-
-=======
->>>>>>> 9fb6b4c8
-        Returns
-        --------
-        points
-           100/100 if the metadata standard appears is listed under FAIRsharing
-        """
-<<<<<<< HEAD
-        msg = "No metadata standard"
-        points = 0
-        offline = True
-        if self.metadata_standard == []:
-            return (points, [{"message": msg, "points": points}])
-
-        try:
-            f = open(self.fairsharing_metadata_path[0])
-            f.close()
-
-        except:
-            msg = "The config.ini fairshraing metatdata_path does not arrive at any file. Try 'static/fairsharing_metadata_standards140224.json'"
-            return (points, [{"message": msg, "points": points}])
-
-        if self.fairsharing_username != [""]:
-            offline = False
-
-        fairsharing = ut.get_fairsharing_metadata(
-            offline,
-            password=self.fairsharing_password[0],
-            username=self.fairsharing_username[0],
-            path=self.fairsharing_metadata_path[0],
-        )
-        for standard in fairsharing["data"]:
-            if self.metadata_standard[0] == standard["attributes"]["abbreviation"]:
-                points = 100
-                msg = "Metadata standard in use complies with a community standard according to FAIRsharing.org"
-        return (points, [{"message": msg, "points": points}])
-
-    @ConfigTerms(term_id="terms_reusability_richness")
-    def rda_r1_3_01d(self, **kwargs):
-        """Indicator RDA-R1.3-01D: Data complies with a community standard.
-
-        This indicator is linked to the following principle: R1.3: (Meta)data meet domain-relevant
-        community standards.
-
-        This indicator requires that data complies with community standards.
-
-=======
+        Returns
+        -------
+        points
+            A number between 0 and 100 to indicate how well this indicator is supported
+        msg
+            Message with the results or recommendations to improve this indicator
+        """
         term_data = kwargs["terms_relations"]
         term_metadata = term_data["metadata"]
         id_list = []
@@ -3431,83 +1843,13 @@
         qualified which means that the relationship role of the related resource is specified, for
         example that a particular link is a specification of a unit of m
 
->>>>>>> 9fb6b4c8
-        Returns
-        --------
-        points
-           100/100 if the data standard appears in Fairsharing (0/100 otherwise)
-        """
-<<<<<<< HEAD
-        msg = "No metadata standard"
-        points = 0
-        offline = True
-        availableFormats = []
-        fairformats = []
-        path = self.fairsharing_formats_path[0]
-
-        if self.metadata_standard == []:
-            return (points, [{"message": msg, "points": points}])
-
-        terms_reusability_richness = kwargs["terms_reusability_richness"]
-        terms_reusability_richness_list = terms_reusability_richness["list"]
-        terms_reusability_richness_metadata = terms_reusability_richness["metadata"]
-
-        element = terms_reusability_richness_metadata.loc[
-            terms_reusability_richness_metadata["element"].isin(["availableFormats"]),
-            "text_value",
-        ].values[0]
-        for form in element:
-            availableFormats.append(form["label"])
-
-        try:
-            f = open(path)
-            f.close()
-
-        except:
-            msg = "The config.ini fairshraing metatdata_path does not arrive at any file. Try 'static/fairsharing_formats260224.txt'"
-            if offline == True:
-                return (points, [{"message": msg, "points": points}])
-
-        if self.fairsharing_username != [""]:
-            offline = False
-
-        if offline == False:
-            fairsharing = ut.get_fairsharing_formats(
-                offline,
-                password=self.fairsharing_password[0],
-                username=self.fairsharing_username[0],
-                path=path,
-            )
-
-            for fform in fairsharing["data"]:
-                q = fform["attributes"]["name"][24:]
-                fairformats.append(q)
-
-        else:
-            f = open(path, "r")
-            text = f.read()
-            fairformats = text.splitlines()
-
-        for fform in fairformats:
-            for aform in availableFormats:
-                if fform.casefold() == aform.casefold():
-                    if points == 0:
-                        msg = "Your item follows the comunity standard formats: "
-                    points = 100
-                    msg += "  " + str(aform)
-
-        return (points, [{"message": msg, "points": points}])
-
-    def rda_r1_3_02m(self, **kwargs):
-        """Indicator RDA-1.3-02M: Metadata is expressed in compliance with a machine-
-        understandable community standard.
-
-        This indicator is linked to the following principle: R1.3: (Meta)data meet domain-relevant
-        community standards.
-
-        This indicator requires that data complies with community standards.
-
-=======
+        Returns
+        -------
+        points
+            A number between 0 and 100 to indicate how well this indicator is supported
+        msg
+            Message with the results or recommendations to improve this indicator
+        """
         return self.rda_i3_03m()
 
     def rda_i3_03m(self):
@@ -3520,44 +1862,13 @@
         descriptions of related resources that provide additional context to the data. The references
         need to be qualified which means that the relation
 
->>>>>>> 9fb6b4c8
-        Returns
-        --------
-        points
-           - 100/100 if the metadata standard is machine understandable (checked through FAIRsharing)
-           - 0/100 otherwise
-        """
-<<<<<<< HEAD
-        msg_list = []
-        points = 0
-
-        if self.metadata_standard == []:
-            return (points, [{"message": msg, "points": points}])
-
-        points, msg = self.rda_r1_3_01m()
-        msg_list.append(msg)
-        if points == 100:
-            msg_list.append(
-                {
-                    "message": _(
-                        "The metadata standard in use is compliant with a machine-understandable community standard"
-                    ),
-                    "points": points,
-                }
-            )
-
-        return (points, msg_list)
-
-    def rda_r1_3_02d(self, **kwargs):
-        """Indicator RDA-R1.3-02D: Data is expressed in compliance with a machine-
-        understandable community standard.
-
-        This indicator is linked to the following principle: R1.3: (Meta)data meet domain-relevant
-        community standards.
-
-        This indicator requires that data complies with community standards.
-
-=======
+        Returns
+        -------
+        points
+            A number between 0 and 100 to indicate how well this indicator is supported
+        msg
+            Message with the results or recommendations to improve this indicator
+        """
         return self.rda_i3_02m()
 
     def rda_i3_04m(self):
@@ -3593,36 +1904,17 @@
         item_id : str
             Digital Object identifier, which can be a generic one (DOI, PID), or an internal (e.g. an
             identifier from the repo)
->>>>>>> 9fb6b4c8
-        Returns
-        --------
-        Points
-           - 100/100 if the data format is machine understandable
-           - 0/100 otherwise
-        """
-<<<<<<< HEAD
-        msg_list = []
-        points = 0
-
-        points, msg = self.rda_r1_3_01d()
-        msg_list.append(msg)
-        if points == 100:
-            msg_list.append(
-                {
-                    "message": _(
-                        "Your data standard is expressed in compliance with a  machine-understandable community standard"
-                    ),
-                    "points": points,
-                }
-            )
-
-        return (points, msg_list)
-=======
+        Returns
+        -------
+        points
+            A number between 0 and 100 to indicate how well this indicator is supported
+        msg
+            Message with the results or recommendations to improve this indicator
+        """
         # Depending on the metadata schema used, checks that at least the mandatory terms are filled (75%)
         # and the number of terms are high (25%)
         msg_list = []
         logger.debug(_("Checking Dublin Core as multidisciplinar schema"))
->>>>>>> 9fb6b4c8
 
         md_term_list = pd.DataFrame(
             self.terms_quali_disciplinar, columns=["term", "qualifier"]
