from bs4 import BeautifulSoup
import idutils
import logging
import pandas as pd
import xml.etree.ElementTree as ET
import re
import requests
import sys
import urllib

logging.basicConfig(stream=sys.stdout, level=logging.DEBUG)


def get_doi_str(doi_str):
    doi_to_check = re.findall(r'10[\.-]+.[\d\.-]+/[\w\.-]+[\w\.-]+/[\w\.-]+[\w\.-]', doi_str)
    if len(doi_to_check) == 0:
        doi_to_check = re.findall(r'10[\.-]+.[\d\.-]+/[\w\.-]+[\w\.-]', doi_str)
    if len(doi_to_check) != 0:
        return doi_to_check[0]
    else:
        return ''


def get_handle_str(pid_str):
    handle_to_check = re.findall(r'[\d\.-]+/[\w\.-]+[\w\.-]', pid_str)
    if len(handle_to_check) != 0:
        return handle_to_check[0]
    else:
        return ''


def get_orcid_str(orcid_str):
    orcid_to_check = re.findall(
        r'[\d\.-]+-[\w\.-]+-[\w\.-]+-[\w\.-]', orcid_str)
    if len(orcid_to_check) != 0:
        return orcid_to_check[0]
    else:
        return ''


def check_doi(doi):
    url = "http://dx.doi.org/%s" % str(doi)  # DOI solver URL
    # Type of response accpeted
    headers = {'Accept': 'application/vnd.citationstyles.csl+json;q=1.0'}
    r = requests.post(url, headers=headers)  # POST with headers
    logging.debug(r.status_code)
    if r.status_code == 200:
        return True
    else:
        return False


def check_handle(pid):
    handle_base_url = "http://hdl.handle.net/"
    return check_url(handle_base_url + pid)


def check_orcid(orcid):
    orcid_base_url = "https://orcid.org/"
    return check_url(orcid_base_url + orcid)


def check_url(url):
    try:
        resp = False
        r = requests.head(url, verify=False)  # Get URL
        if r.status_code == 200:
            resp = True
        else:
            resp = False
    except Exception as err:
        resp = False
    return resp


def check_oai_pmh_item(base_url, identifier):
    try:
        resp = False
        url = "%s?verb=GetRecord&metadataPrefix=oai_dc&identifier=%s" % (
            base_url, identifier)
        logging.debug("OAI-PMH URL: %s" % url)
        r = requests.get(url, verify=False)  # Get URL
        xmlTree = ET.fromstring(r.text)
        resp = True
    except Exception as err:
        resp = False
        logging.info("Error: %s" % err)
    return resp


def get_color(points):
    color = "#F4D03F"
    if points < 50:
        color = "#E74C3C"
    elif points > 80:
        color = "#2ECC71"
    return color


def test_status(points):
    test_status = 'fail'
    if points > 50 and points < 75:
        test_status = 'indeterminate'
    if points >= 75:
        test_status = 'pass'
    return test_status


def check_handle(pid):
    handle_base_url = "http://hdl.handle.net/"
    return check_url(handle_base_url + pid)


def check_orcid(orcid):
    orcid_base_url = "https://orcid.org/"
    return check_url(orcid_base_url + orcid)


def oai_identify(oai_base):
    action = "?verb=Identify"
    logging.debug("Request to: %s%s" % (oai_base, action))
    return oai_request(oai_base, action)


def oai_metadataFormats(oai_base):
    action = '?verb=ListMetadataFormats'
    logging.debug("Request to: %s%s" % (oai_base, action))
    xmlTree = oai_request(oai_base, action)
    metadataFormats = {}
    for e in xmlTree.findall('.//{http://www.openarchives.org/OAI/2.0/}metadataFormat'):
        metadataPrefix = e.find('{http://www.openarchives.org/OAI/2.0/}metadataPrefix').text
        namespace = e.find('{http://www.openarchives.org/OAI/2.0/}metadataNamespace').text
        metadataFormats[metadataPrefix] = namespace
    return metadataFormats


def is_persistent_id(item_id):
    """ is_persistent_id
    Returns boolean if the item id is or not a persistent identifier
    Parameters
    ----------
    item_id : str
        Digital Object identifier, which can be a generic one (DOI, PID ...), or an internal (e.g. an
        identifier from the repo)
    Returns
    -------
    boolean
        True if the item id is a persistent identifier. False if not
    """
    if len(idutils.detect_identifier_schemes(item_id)) > 0:
        return True
    else:
        return False


def get_persistent_id_type(item_id):
    """ get_persistent_id_type
    Returns the list of persistent id potential types
    Parameters
    ----------
    item_id : str
        Digital Object identifier, which can be a generic one (DOI, PID ...), or an internal (e.g. an
        identifier from the repo)
    Returns
    -------
    List: PID types
        Like DOI, Handle, etc.
    """
    id_type = idutils.detect_identifier_schemes(item_id)
    if len(id_type) == 0:
        id_type = ['internal']
    return id_type


def pid_to_url(pid, pid_type):
    if pid_type == "internal":
        return pid
    else:
        return idutils.to_url(pid, pid_type)


def find_ids_in_metadata(metadata, elements):
    """ find_ids_in_metadata
    Returns the list of identifiers found in metadata nad its types
    Parameters
    ----------
    metadata: data frame with the following columns: metadata_schema, element, text_value, qualifier
              contains the metadata of the digital object to be analyzed
    elements: list of the metadata elements where the identifier can be found
    Returns
    -------
    identifiers
        Data frame with the list of identifiers and its types
    """
    identifiers = []
    for (index, row) in metadata.iterrows():
        if row['element'] in elements:
            if is_persistent_id(row['text_value']):
                identifiers.append([row['text_value'], idutils.detect_identifier_schemes(row['text_value'])])
            else:
                identifiers.append([row['text_value'], None])
    ids_list = pd.DataFrame(identifiers, columns=['identifier', 'type'])
    return ids_list


def check_metadata_terms(metadata, terms):
    """ check_metadata_terms
    Checks if the list of expected terms are or not in the metadata
    Parameters
    ----------
    metadata: data frame with the following columns: metadata_schema, element, text_value, qualifier
              contains the metadata of the digital object to be analyzed
    terms: list of the metadata terms expected. DataFrame  where the identifier can be found
        columns: terms, qualifie
    Returns
    -------
    checked_terms
        Data frame with the list of terms found and not found
    """
    found = []
    for e in terms.iterrows():
        found.append(0)
    terms['found'] = found

    for (index, row) in metadata.iterrows():
        if row['element'] in terms.term.tolist():
            if row['qualifier'] == terms.qualifier[terms[terms['term'] == row['element']].index.values[0]]:
                terms.found[terms[terms['term'] == row['element']].index.values[0]] = 1
                if "text_value" in terms:
                    terms.text_value[terms[terms['term'] == row['element']].index.values[0]] = row['text_value']
    return terms


def oai_check_record_url(oai_base, metadata_prefix, pid):
    endpoint_root = urllib.parse.urlparse(oai_base).netloc
    pid_type = idutils.detect_identifier_schemes(pid)[0]
    oai_pid = idutils.normalize_pid(pid, pid_type)
    action = "?verb=GetRecord"

    test_id = "oai:%s:%s" % (endpoint_root, oai_pid)
    params = "&metadataPrefix=%s&identifier=%s" % (metadata_prefix, test_id)
    url_final = ''
    url = oai_base + action + params
    logging.debug("Trying: " + url)
    response = requests.get(url)
    error = 0
    for tags in ET.fromstring(response.text).findall('.//{http://www.openarchives.org/OAI/2.0/}error'):
        logging.debug(tags.text)
        error = error + 1
    if error == 0:
        url_final = url

    test_id = "%s:%s" % (pid_type, oai_pid)
    params = "&metadataPrefix=%s&identifier=%s" % (metadata_prefix, test_id)

    url = oai_base + action + params
    logging.debug("Trying: " + url)
    response = requests.get(url)
    error = 0
    for tags in ET.fromstring(response.text).findall('.//{http://www.openarchives.org/OAI/2.0/}error'):
        logging.debug(tags)
        error = error + 1
    if error == 0:
        url_final = url

    test_id = "oai:%s:%s" % (endpoint_root, oai_pid[oai_pid.rfind(".") + 1:len(oai_pid)])
    params = "&metadataPrefix=%s&identifier=%s" % (metadata_prefix, test_id)

    url = oai_base + action + params
    logging.debug("Trying: " + url)
    response = requests.get(url)
    error = 0
    for tags in ET.fromstring(response.text).findall('.//{http://www.openarchives.org/OAI/2.0/}error'):
        logging.debug(tags)
        error = error + 1
    if error == 0:
        url_final = url
    return url_final


def oai_get_metadata(url):
    oai = requests.get(url)
    try:
        xmlTree = ET.fromstring(oai.text)
    except Exception as e:
        logging.error("OAI_RQUEST: %s" % e)
        xmlTree = None
    return xmlTree


def oai_request(oai_base, action):
<<<<<<< HEAD
    oai = requests.get(oai_base + action) #Peticion al servidor
    try:
        xmlTree = ET.fromstring(oai.text)
    except Exception as e:
        logging.error("OAI_RQUEST: %s" % e)
        xmlTree = ET.fromstring("<OAI-PMH></OAI-PMH>")
=======
    oai = requests.get(oai_base + action)  # Peticion al servidor
    xmlTree = ET.fromstring(oai.text)
>>>>>>> 185bb036
    return xmlTree


def find_dataset_file(metadata, url, data_formats):
    headers = {'User-Agent': 'Mozilla/5.0 (Macintosh; Intel Mac OS X 10_10_1) AppleWebKit/537.36 (KHTML, like Gecko) Chrome/39.0.2171.95 Safari/537.36'}
    response = requests.get(url, headers=headers, verify=False)
    soup = BeautifulSoup(response.text, features="html.parser")

    msg = 'No dataset files found'
    points = 0

    data_files = []
    for tag in soup.find_all("a"):
        for f in data_formats:
            try:
                if f in tag.get('href') or f in tag.text:
                    data_files.append(tag.get('href'))
            except Exception as e:
                pass

    if len(data_files) > 0:
        points = 100
        msg = "Potential datasets files found: %s" % data_files

    return points, msg, data_files


def metadata_human_accessibility(metadata, url):
    msg = 'Searching metadata terms in %s | \n' % url
    points = 0
    headers = {'User-Agent': 'Mozilla/5.0 (Macintosh; Intel Mac OS X 10_10_1) AppleWebKit/537.36 (KHTML, like Gecko) Chrome/39.0.2171.95 Safari/537.36'}
    response = requests.get(url, headers=headers, verify=False)
    found_items = 0
    for index, text in metadata.iterrows():
        if text['text_value'] is not None and text['text_value'] in response.text:
            msg = msg + ("FOUND: %s | \n" % text['text_value'])
            found_items = found_items + 1

    msg = msg + "Found metadata terms (Human accesibility): %i/%i" % (found_items, len(metadata))
    points = (found_items * 100) / len(metadata)
    return points, msg


def check_controlled_vocabulary(value):
    cv_msg = None
    cv = None
    if 'id.loc.gov' in value:
        cv_msg = "Library of Congress - Controlled vocabulary. Data: %s" % loc_basic_info(value)
        cv = 'id.loc.gov'
    elif 'orcid' in idutils.detect_identifier_schemes(value):
        cv_msg = "ORCID. Data: %s" % orcid_basic_info(value)
        cv = 'orcid'
    elif 'geonames.org' in value:
        cv_msg = "Geonames - Controlled vocabulary. Data: %s" % geonames_basic_info(value)
        cv = 'geonames.org'
    return cv_msg


def controlled_vocabulary_pid(value):
    cv_pid = None
    if 'id.loc.gov' in value:
        cv_pid = "http://www.loc.gov/mads/rdf/v1#"
    elif 'orcid' in idutils.detect_identifier_schemes(value):
        cv_pid = "https://orcid.org/"
    elif 'geonames.org' in value:
        cv_pid = "https://www.geonames.org/ontology"
    return cv_pid


def orcid_basic_info(orcid):
    basic_info = None
    orcid = idutils.normalize_orcid(orcid)
    headers = {'User-Agent': 'Mozilla/5.0 (Windows NT x.y; Win64; x64; rv:10.0) Gecko/20100101 Firefox/10.0',
               'Content-Type': 'application/vdn.orcid+xml',
               'Authorization': 'Bearer a354d82e-37fa-47de-b4a2-740dbe90f355'}
    try:
        url = 'https://pub.orcid.org/v3.0/' + orcid
        r = requests.get(url, headers=headers)  # GET with headers
        xmlTree = ET.fromstring(r.text)
        item = xmlTree.findall('.//{http://www.orcid.org/ns/common}assertion-origin-name')
    except Exception as e:
        logging.error(e)
        return basic_info
    basic_info = "ORCID Name: %s" % item[0].text
    return basic_info


def loc_basic_info(loc):
    # Returns the first line of json LD
    headers = {'Accept': 'application/json'}  # Type of response accpeted
    r = requests.get(loc, headers=headers)  # GET with headers
    output = r.json()
    return output[0]


def geonames_basic_info(geonames):
    # Returns the first line of json LD
    geonames = geonames[geonames.index('geonames.org/') + len('geonames.org/'):]
    geonames = geonames[0:geonames.index('/')]
    url = "http://api.geonames.org/get?geonameId=%s&username=frames" % geonames
    headers = {'Accept': 'application/json'}  # Type of response accpeted
    r = requests.get(url, headers=headers)  # GET with headers
    output = r.json()
    try:
        return output['asciiName']
    except Exception as e:
        return output


def get_rdf_metadata_format(oai_base):
    rdf_schemas = []
    metadata_formats = oai_metadataFormats(oai_base)
    for e in metadata_formats:
        if 'rdf' in e:
            rdf_schemas.append(e)
    return rdf_schemas


def licenses_list():
    url = 'https://spdx.org/licenses/licenses.json'
    headers = {'Accept': 'application/json'}  # Type of response accpeted
    r = requests.get(url, headers=headers)  # GET with headers
    output = r.json()
    licenses = []
    for e in output['licenses']:
        licenses.append(e['licenseId'])
    return licenses<|MERGE_RESOLUTION|>--- conflicted
+++ resolved
@@ -289,17 +289,12 @@
 
 
 def oai_request(oai_base, action):
-<<<<<<< HEAD
     oai = requests.get(oai_base + action) #Peticion al servidor
     try:
         xmlTree = ET.fromstring(oai.text)
     except Exception as e:
         logging.error("OAI_RQUEST: %s" % e)
         xmlTree = ET.fromstring("<OAI-PMH></OAI-PMH>")
-=======
-    oai = requests.get(oai_base + action)  # Peticion al servidor
-    xmlTree = ET.fromstring(oai.text)
->>>>>>> 185bb036
     return xmlTree
 
 
