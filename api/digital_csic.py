--- conflicted
+++ resolved
@@ -104,219 +104,6 @@
         _ = super().translation()
 
     # TESTS
-<<<<<<< HEAD
-=======
-    #    FINDABLE
-
-    def rda_f2_01m_generic(self):
-        """ Indicator RDA-F2-01M_GENERIC
-        This indicator is linked to the following principle: F2: Data are described with rich metadata.
-
-        The indicator is about the presence of metadata, but also about how much metadata is
-        provided and how well the provided metadata supports discovery.
-
-        Technical proposal: Check if all the dublin core terms are OK
-
-        Parameters
-        ----------
-        item_id : str
-            Digital Object identifier, which can be a generic one (DOI, PID), or an internal (e.g. an
-            identifier from the repo)
-
-        Returns
-        -------
-        points
-            A number between 0 and 100 to indicate how well this indicator is supported
-        msg
-            Message with the results or recommendations to improve this indicator
-        """
-        # TODO different generic metadata standards?
-        # Checkin Dublin Core
-
-        msg = _('Checking Dublin Core')
-
-        terms_quali = [
-            ['contributor', 'author'],
-            ['date', 'issued'],
-            ['title', None],
-            ['identifier', 'citation'],
-            ['publisher', None],
-            ['identifier', None],
-            ['type', None],
-            ['language', 'iso'],
-            ['relation', 'csic'],
-            ['rights', None]
-        ]
-
-        md_term_list = pd.DataFrame(terms_quali, columns=['term', 'qualifier'])
-        md_term_list = ut.check_metadata_terms(self.metadata, md_term_list)
-        points = (100 * (len(md_term_list) - (len(md_term_list) - sum(md_term_list['found']))) / len(md_term_list))
-        if points == 100:
-            msg = msg + _('... All mandatory terms included')
-        else:
-            msg = msg + _('... Missing terms: \n')
-            for i, e in md_term_list.iterrows():
-                if e['found'] == 0:
-                    msg = msg + ' | Term: %s, Qualifier: %s \n' % (e['term'], e['qualifier'])
-
-        return (points, msg)
-
-    # ACCESSIBLE
-    def rda_a1_03d(self):
-        """ Indicator RDA-A1-01M
-        This indicator is linked to the following principle: A1: (Meta)data are retrievable by their
-        identifier using a standardised communication protocol. More information about that
-        principle can be found here.
-
-        This indicator is about the resolution of the identifier that identifies the digital object. The
-        identifier assigned to the data should be associated with a formally defined
-        retrieval/resolution mechanism that enables access to the digital object, or provides access
-        instructions for access in the case of human-mediated access. The FAIR principle and this
-        indicator do not say anything about the mutability or immutability of the digital object that
-        is identified by the data identifier -- this is an aspect that should be governed by a
-        persistence policy of the data provider
-
-        Technical proposal:
-
-        Parameters
-        ----------
-        item_id : str
-            Digital Object identifier, which can be a generic one (DOI, PID), or an internal (e.g. an
-            identifier from the repo)
-
-        Returns
-        -------
-        points
-            A number between 0 and 100 to indicate how well this indicator is supported
-        msg
-            Message with the results or recommendations to improve this indicator
-        """
-        landing_url = urllib.parse.urlparse(self.oai_base).netloc
-        data_formats = [".tif", ".aig", ".asc", ".agr", ".grd", ".nc", ".hdf", ".hdf5",
-                        ".pdf", ".odf", ".doc", ".docx", ".csv", ".jpg", ".png", ".gif",
-                        ".mp4", ".xml", ".rdf", ".txt", ".mp3", ".wav", ".zip", ".rar",
-                        ".tar", ".tar.gz", ".jpeg", ".xls", ".xlsx"]
-        item_id_http = idutils.to_url(self.item_id, idutils.detect_identifier_schemes(self.item_id)[0], url_scheme='http')
-        points, msg, data_files = ut.find_dataset_file(self.metadata, item_id_http, data_formats)
-
-        headers = []
-        for f in data_files:
-            try:
-                url = landing_url + f
-                if 'http' not in url:
-                    url = "http://" + url
-                res = requests.head(url, verify=False, allow_redirects=True)
-                if res.status_code == 200:
-                    headers.append(res.headers)
-            except Exception as e:
-                logging.error(e)
-            try:
-                res = requests.head(f, verify=False, allow_redirects=True)
-                if res.status_code == 200:
-                    headers.append(res.headers)
-            except Exception as e:
-                logging.error(e)
-        if len(headers) > 0:
-            msg = msg + _("\n Files can be downloaded: %s" % headers)
-            points = 100
-        else:
-            msg = msg + _("\n Files can not be downloaded")
-            points = 0
-        return points, msg
-
-# INTEROPERABLE
-    def rda_i1_01d(self):
-        """ Indicator RDA-A1-01M
-        This indicator is linked to the following principle: I1: (Meta)data use a formal, accessible,
-        shared, and broadly applicable language for knowledge representation. More information
-        about that principle can be found here.
-
-        The indicator serves to determine that an appropriate standard is used to express
-        knowledge, in particular the data model and format.
-
-        Technical proposal: Data format is within a list of accepted standards.
-
-        Parameters
-        ----------
-        item_id : str
-            Digital Object identifier, which can be a generic one (DOI, PID), or an internal (e.g. an
-            identifier from the repo)
-
-        Returns
-        -------
-        points
-            A number between 0 and 100 to indicate how well this indicator is supported
-        msg
-            Message with the results or recommendations to improve this indicator
-        """
-        points = 0
-        msg = ''
-
-        data_formats = [".tif", ".aig", ".asc", ".agr", ".grd", ".nc", ".hdf", ".hdf5",
-                        ".pdf", ".odf", ".doc", ".docx", ".csv", ".jpg", ".png", ".gif",
-                        ".mp4", ".xml", ".rdf", ".txt", ".mp3", ".wav", ".zip", ".rar",
-                        ".tar", ".tar.gz", ".jpeg", ".xls", ".xlsx"]
-
-        item_id_http = idutils.to_url(self.item_id, idutils.detect_identifier_schemes(self.item_id)[0], url_scheme='http')
-        points, msg, data_files = ut.find_dataset_file(self.item_id, item_id_http, data_formats)
-        return (points, msg)
-
-    # REUSABLE
-    def rda_r1_01m(self):
-        """ Indicator RDA-A1-01M
-        This indicator is linked to the following principle: R1: (Meta)data are richly described with a
-        plurality of accurate and relevant attributes. More information about that principle can be
-        found here.
-
-        The indicator concerns the quantity but also the quality of metadata provided in order to
-        enhance data reusability.
-
-        Technical proposal:
-
-        Parameters
-        ----------
-        item_id : str
-            Digital Object identifier, which can be a generic one (DOI, PID), or an internal (e.g. an
-            identifier from the repo)
-
-        Returns
-        -------
-        points
-            A number between 0 and 100 to indicate how well this indicator is supported
-        msg
-            Message with the results or recommendations to improve this indicator
-        """
-        # Depending on the metadata schema used, checks that at least the mandatory terms are filled (75%)
-        # and the number of terms are high (25%)
-        msg = _('Checking Dublin Core as multidisciplinar schema')
-
-        terms_quali = [
-            ['contributor', 'author'],
-            ['date', 'issued'],
-            ['title', None],
-            ['identifier', 'citation'],
-            ['publisher', None],
-            ['identifier', None],
-            ['type', None],
-            ['language', 'iso'],
-            ['relation', 'csic'],
-            ['rights', None]
-        ]
-
-        md_term_list = pd.DataFrame(terms_quali, columns=['term', 'qualifier'])
-        md_term_list = ut.check_metadata_terms(self.metadata, md_term_list)
-        points = (100 * (len(md_term_list) - (len(md_term_list) - sum(md_term_list['found']))) / len(md_term_list))
-        if points == 100:
-            msg = msg + _('... All mandatory terms included')
-        else:
-            msg = msg + '... Missing terms:'
-            for i, e in md_term_list.iterrows():
-                if e['found'] == 0:
-                    msg = msg + '| term: %s, qualifier: %s' % (e['term'], e['qualifier'])
-
-        return (points, msg)
-
->>>>>>> 185bb036
 # DIGITAL_CSIC UTILS
 
     def get_internal_id(self, item_id, connection):
