--- conflicted
+++ resolved
@@ -151,15 +151,10 @@
         logging.debug("OAI_BASE: %s" % oai_base)
 
         try:
-<<<<<<< HEAD
             if 'oai_base' in args:
                 if args['oai_base'] != "" and ut.check_url(args['oai_base']):
                     oai_base = args['oai_base']
             
-=======
-            if args['oai_base'] != "" and ut.check_url(args['oai_base']):
-                oai_base = args['oai_base']
->>>>>>> 185bb036
         except Exception as e:
             logging.error("Problem getting args")
         logging.debug("SESSION LANG: %s" % session.get('lang'))
@@ -290,13 +285,8 @@
             result[key].update({'result': {'points': round((g_points / g_weight), 2),
                                 'color': ut.get_color(round((g_points / g_weight), 2))}})
 
-<<<<<<< HEAD
         pdf_out = pdf_gen.create_pdf(result, 'fair_report.pdf', 'static/img/logo_fair_eosc_2.png', 'static/img/csic.png')
         #pdf_output = pdfkit.from_file('fair_report.pdf','.')
-=======
-        pdf_out = pdf_gen.create_pdf(result, 'fair_report.pdf', 'static/img/logo_fair02.png', 'static/img/csic.png')
-        # pdf_output = pdfkit.from_file('fair_report.pdf','.')
->>>>>>> 185bb036
         logging.debug("Tipo PDF")
         logging.debug(type(pdf_out))
         response = make_response(pdf_out)
