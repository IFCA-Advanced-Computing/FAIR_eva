--- conflicted
+++ resolved
@@ -43,10 +43,6 @@
         global _
         _ = super().translation()
 
-<<<<<<< HEAD
-
-=======
->>>>>>> 9b5c1e9e
         # You need a way to get your metadata in a similar format
         metadata_sample = self.get_metadata()
         self.metadata = pd.DataFrame(
@@ -100,11 +96,6 @@
 
         final_url = final_url.replace("/resource?", "/eml.do?")
         response = requests.get(final_url, verify=False)
-<<<<<<< HEAD
-        
-=======
-
->>>>>>> 9b5c1e9e
         tree = ET.fromstring(response.text)
 
         print("gbif5")
@@ -249,61 +240,34 @@
             "Currently, this repo does not include community-bsed schemas. If you need to include yours, please contact."
         )
         return (points, msg)
-<<<<<<< HEAD
-        
-        
-    def data_01(self):
-        """Data test
-=======
 
     def data_01(self):
         """Data test.
->>>>>>> 9b5c1e9e
-
-        Technical proposal:
-
-        Parameters
-        ----------
-<<<<<<< HEAD
-       
-=======
-
->>>>>>> 9b5c1e9e
-        Returns
-        -------
-        points
-            A number between 0 and 100 to indicate how well this indicator is supported
-        msg
-            Message with the results or recommendations to improve this indicator
-        """
-        # TO REDEFINE
-        points = 0
-<<<<<<< HEAD
-        msg = _(
-            "You need to add your data code here"
-        )
-        return (points, msg)
-        
-        
-    def data_02(self):
-        """Data test
-=======
+        Technical proposal:
+
+        Parameters
+        ----------
+
+        Returns
+        -------
+        points
+            A number between 0 and 100 to indicate how well this indicator is supported
+        msg
+            Message with the results or recommendations to improve this indicator
+        """
+        # TO REDEFINE
+        points = 0
         msg = _("You need to add your data code here")
         return (points, msg)
 
     def data_02(self):
         """Data test.
->>>>>>> 9b5c1e9e
-
-        Technical proposal:
-
-        Parameters
-        ----------
-<<<<<<< HEAD
-       
-=======
-
->>>>>>> 9b5c1e9e
+
+        Technical proposal:
+
+        Parameters
+        ----------
+
         Returns
         -------
         points
@@ -313,11 +277,5 @@
         """
         # TO REDEFINE
         points = 100
-<<<<<<< HEAD
-        msg = _(
-            "I'm doing nothing"
-        )
-=======
         msg = _("I'm doing nothing")
->>>>>>> 9b5c1e9e
         return (points, msg)