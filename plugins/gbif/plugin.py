--- conflicted
+++ resolved
@@ -11,13 +11,8 @@
 import pandas as pd
 import requests
 
-<<<<<<< HEAD
 from api.evaluator import Evaluator
 from plugins.gbif.gbif_data import ICA, gbif_doi_download, gbif_doi_search
-=======
-from api.evaluator import EvaluatorBase
-from plugins.gbif.gbif_data import ICA, gbif_doi_download
->>>>>>> f3e11db9
 
 logging.basicConfig(
     stream=sys.stdout, level=logging.DEBUG, format="'%(name)s:%(lineno)s' | %(message)s"
@@ -41,15 +36,6 @@
     lang : Language
     """
 
-<<<<<<< HEAD
-    def __init__(self, item_id, oai_base=None, lang="en", config=None):
-        logger.debug("Creating GBIF")
-        plugin = "gbif"
-        super().__init__(item_id, oai_base, lang, plugin, config)
-        # TO REDEFINE - WHICH IS YOUR PID TYPE?
-        self.id_type = idutils.detect_identifier_schemes(item_id)[0]
-        print("Gbif")
-=======
     def __init__(self, item_id, api_endpoint=None, lang="en", config=None, name="gbif"):
 
         self.config = config
@@ -58,7 +44,7 @@
         self.oai_base = api_endpoint
         super().__init__(item_id, self.oai_base, self.lang, self.config, self.name)
         logger.debug("Using FAIR-EVA's plugin: %s" % self.name)
->>>>>>> f3e11db9
+
         global _
         _ = super().translation()
         # You need a way to get your metadata in a similar format
