--- conflicted
+++ resolved
@@ -36,16 +36,6 @@
     lang : Language
     """
 
-<<<<<<< HEAD
-    def __init__(self, item_id, api_endpoint=None, lang="en", config=None, name="gbif"):
-
-        self.config = config
-        self.name = name
-        self.lang = lang
-        self.oai_base = api_endpoint
-        super().__init__(item_id, self.oai_base, self.lang, self.config, self.name)
-        logger.debug("Using FAIR-EVA's plugin: %s" % self.name)
-=======
     def __init__(self, item_id, oai_base=None, lang="en", config=None):
         logger.debug("Creating GBIF")
         plugin = "gbif"
@@ -53,7 +43,6 @@
         # TO REDEFINE - WHICH IS YOUR PID TYPE?
         self.id_type = idutils.detect_identifier_schemes(item_id)[0]
         print("Gbif")
->>>>>>> 01152073
         global _
         _ = super().translation()
         # You need a way to get your metadata in a similar format
