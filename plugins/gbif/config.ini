[Generic]
doi_url = https://doi.org/
<<<<<<< HEAD
# Relative path to the API config file
api_config = fair-api.yaml
endpoint=https://api.gbif.org/v1/
=======
api_config = fair-api.yaml
endpoint= https://api.gbif.org/v1
>>>>>>> f3e11db9
[local]
only_local = false
repo = digital_csic
logo_url = 'https://ifca.unican.es'
title = FAIR EVA: Evaluator, Validator & Advisor

[Repositories]
#Name in plugin, name in tag
oai-pmh = 'Evaluator'
digital_csic = 'Digital.CSIC'
dspace7 = 'DSpace7'
epos= 'epos'
example_plugin = Example_Plugin
signposting = Signposting
gbif = 'gbif'

[dublin-core]
# Aligned with Dublin Core Metadata for Resource Discovery (properties in the /elements/1.1/ namespace)
# https://www.dublincore.org/specifications/dublin-core/dcmi-terms/#section-3
terms_findability_richness = ['Title',
                              'Subject',
                              'Description',
                              'Type',
                              'Source',
                              'Relation',
                              'Coverage',
                              'Creator',
                              'Publisher',
                              'Contributor',
                              'Rights',
                              'Date',
                              'Format',
                              'Identifier',
                              'Language']

[gbif]
# (meta)data terms to find the resource identifier
identifier_term = [['dataset','alternateIdentifier']]
identifier_term_data = [['dataset','alternateIdentifier']]

# Metadata terms to check richness (generic). These terms should be included [term, qualifier]. None means no qualifier
terms_quali_generic = [['dataset.creator', 'givenName'],
                       ['dataset.creator', 'surName'],
                       ['dataset', 'pubDate'],
                       ['dataset.abstract', 'para'],
                       ['dataset.intellectualRights.para.ulink', 'citetitle'],
                       ['dataset', 'title'],
                       ['dataset.keywordSet', 'keyword']]

# Metadata terms to check richness (disciplinar). These terms should be included [term, qualifier]
terms_quali_disciplinar = [['dataset.coverage.geographicCoverage', 'geographicDescription'],
                           ['dataset.coverage.temporalCoverage.rangeOfDates.beginDate', 'calendarDate'],
                           ['dataset.coverage.temporalCoverage.rangeOfDates.endDate', 'calendarDate'],
                           ['dataset.coverage.taxonomicCoverage.taxonomicClassification', 'taxonRankValue']]

# Metadata terms that defines accessibility (case sensitive)
terms_access = [['dataset.intellectualRights.para.ulink', 'citetitle']]

# Metadata terms to check discoverability richness.
#
# Dublin Core element   DT-GEO element                          EPOS element
# -------------------   --------------                          ------------
# Title                 Name                                    title
# Subject               Keywords                                keywords
# Description           Description                             description
# Type                  Type                                    type
# Source                Related DA (relationship)               NA
# Relation              Related DA                              NA
# Coverage              Spatial relevance, Temporal relevance   spatial, temporalCoverage
# Creator               Organisation/Person role                NA
# Publisher             Organisation (name)                     serviceProvider
# Contributor           Organisation/Person role                NA
# Rights                Licensing constraints                   license
# Date                  Temporal relevance                      temporalCoverage
# Format                File format                             availableFormats
# Identifier            Data Unique ID                          DOI
# Language              NA                                      NA
terms_findability_richness = [['dataset', 'title']],
                              ['dataset.keywordSet', 'keyword'],
                              ['dataset.abstract', 'para'],
                              ['dataset.coverage.geographicCoverage', 'geographicDescription'],
                              ['dataset.coverage.temporalCoverage.rangeOfDates.beginDate', 'calendarDate'],
                              ['dataset.coverage.temporalCoverage.rangeOfDates.endDate', 'calendarDate'],
                              ['dataset.intellectualRights.para.ulink', 'citetitle'],
                              ['dataset','alternateIdentifier']]

# Metadata terms to check reusability richness
terms_reusability_richness = [['dataset','alternateIdentifier'],
                              ['additionalMetadata.metadata.gbif', 'hierarchyLevel']]


# Manual metadata access
metadata_access_manual = ['TODO']

# Manual data access
data_access_manual = ['TODO']

#Policy of metadata persistence
metadata_persistence = []

#Authentication for EPOS
metadata_authentication = []

#terms that use vocabularies and vocabularies used
dict_vocabularies= {'ROR': 'https://ror.org/', 'PIC': 'https://ec.europa.eu/info/funding-tenders/opportunities/portal/screen/how-to-participate/participant-register', 'imtypes': 'https://www.iana.org/assignments/media-types/media-types.xhtml', 'TRL': 'TRL', 'temporal': 'https://www.iso.org/iso-8601-date-and-time-format.html', 'Rolecode': 'Rolecode', 'spdx': 'https://spdx.org/licenses/', 'ORCID': 'https://orcid.org/'}

terms_vocabularies=[['identifiers','relatedDataProducts'],
                   ['',''],
                   ['availableFormats',''],
                   ['',''],
                   ['temporalCoverage','relatedDataProducts'],#no temporal metatdata
                   ['',''],
                   ['license',''],
                   ['contactPoints','relatedDataProducts']]

# Metadata terms wich includes controlled vocabularies. More controlled vocabularies can be imlpemented in plugins
terms_cv = [['dataset.creator', 'userId']]

# List of data formats that are standard for the community
supported_data_formats = [".txt", ".pdf", ".csv", ".nc", ".doc", ".xls", ".zip", ".rar", ".tar", ".png", ".jpg"]

# Metadata terms that defines links or relation with authors, contributors (preferebly in ORCID format)
terms_qualified_references = [['dataset.creator', 'userId'],
                              ['dataset.contact', 'userId'],
                              ['dataset.project.personnel', 'userId'],
                              ['dataset.metadataProvider', 'userId' ]]

# Metadata terms that defines links or relation with other resources, (preferebly in ORCID format, URIs or persistent identifiers)
terms_relations = [['dataset.creator', 'userId']]

# Metadata terms that defines the license type
terms_license = [['dataset.intellectualRights.para.ulink', 'citetitle']]

# Metadata terms that defines metadata about provenance
terms_provenance =[['curationAndProvenanceObligations','']]

# Accepted access protocols
terms_access_protocols =['http','https','ftp']

# Manual metadata access
metadata_access_manual = ['https://techdocs.gbif.org/en/openapi/']

# Manual data access
data_access_manual = ['https://techdocs.gbif.org/en/openapi/']

# Data model information
terms_data_model = []

#metadata standard
metadata_standard = ['XML']


#Policy of metadata persistence
metadata_persistence = []

#Authentication for EPOS
metadata_authentication = []

#terms that use vocabularies and vocabularies used
dict_vocabularies= {'ORCID': 'https://orcid.org/'}

terms_vocabularies=[['identifiers','relatedDataProducts'],
                   ['',''],
                   ['availableFormats',''],
                   ['',''],
                   ['temporalCoverage','relatedDataProducts'],#no temporal metatdata
                   ['',''],
                   ['license',''],
                   ['contactPoints','relatedDataProducts']]

api_mail =
api_user =
api_pass =


[fairsharing]
# username and password
username = ['']

password = ['']

#_path is variable that stores the path to the file in which the fairsharing-approved metadatata standards or formasts are stored

metadata_path = ['static/fairsharing_metadata_standards20240214.json']

formats_path = ['static/fairsharing_formats20240226.txt']



[internet media types]
#path to internet media files file
path = ['static/internetmediatypes190224.csv']<|MERGE_RESOLUTION|>--- conflicted
+++ resolved
@@ -1,13 +1,9 @@
 [Generic]
 doi_url = https://doi.org/
-<<<<<<< HEAD
 # Relative path to the API config file
 api_config = fair-api.yaml
 endpoint=https://api.gbif.org/v1/
-=======
-api_config = fair-api.yaml
-endpoint= https://api.gbif.org/v1
->>>>>>> f3e11db9
+
 [local]
 only_local = false
 repo = digital_csic
