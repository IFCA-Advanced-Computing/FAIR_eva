[Generic]
doi_url = https://doi.org/

# Relative path to the API config file
api_config = fair-api.yaml

[local]
only_local = false
repo = digital_csic
logo_url = 'https://ifca.unican.es'
title = FAIR EVA: Evaluator, Validator & Advisor

[Repositories]
#Name in plugin, name in tag
oai-pmh = 'Evaluator'
digital_csic = 'Digital.CSIC'
dspace7 = 'DSpace7'
epos= 'epos'
example_plugin = Example_Plugin
signposting = Signposting

[dublin-core]
# Aligned with Dublin Core Metadata for Resource Discovery (properties in the /elements/1.1/ namespace)
# https://www.dublincore.org/specifications/dublin-core/dcmi-terms/#section-3
terms_findability_richness = ['Title',
                              'Subject',
                              'Description',
                              'Type',
                              'Source',
                              'Relation',
                              'Coverage',
                              'Creator',
                              'Publisher',
                              'Contributor',
                              'Rights',
                              'Date',
                              'Format',
                              'Identifier',
                              'Language']
[epos]
# (meta)data terms to find the resource identifier
identifier_term = [['id',''],]
identifier_term_data = [['DOI',''],]

# Metadata terms to check richness (generic). These terms should be included [term, qualifier]. None means no qualifier
terms_quali_generic = [['paths', 'serviceSpatial'],
                       ['startDate', 'serviceTemporalCoverage'],
                       ['serviceDescription', None],
                       ['hasQualityAnnotation', None],
                       ['dataProvider', None],
                       ['license', None],
                       ['title', None],
                       ['keywords', None]]

# Metadata terms to check richness (disciplinar). These terms should be included [term, qualifier]
terms_quali_disciplinar = [['paths', 'serviceSpatial'],
                           ['startDate', 'serviceTemporalCoverage'],
                           ['serviceDescription', None],
                           ['hasQualityAnnotation', None],
                           ['dataProvider', None],
                           ['license', None],
                           ['title', None],
                           ['keywords', None]]

# Metadata terms that defines accessibility (case sensitive)
terms_access = [['downloadURL', None], ['DOI',''], ['license', '']]

# Metadata terms to check discoverability richness.
#
# Dublin Core element   DT-GEO element                          EPOS element
# -------------------   --------------                          ------------
# Title                 Name                                    title
# Subject               Keywords                                keywords
# Description           Description                             description
# Type                  Type                                    type
# Source                Related DA (relationship)               NA
# Relation              Related DA                              NA
# Coverage              Spatial relevance, Temporal relevance   spatial, temporalCoverage
# Creator               Organisation/Person role                NA
# Publisher             Organisation (name)                     serviceProvider
# Contributor           Organisation/Person role                NA
# Rights                Licensing constraints                   license
# Date                  Temporal relevance                      temporalCoverage
# Format                File format                             availableFormats
# Identifier            Data Unique ID                          DOI
# Language              NA                                      NA
terms_findability_richness = [['title',''],
                              ['keywords',''],
                              ['description',''],
                              ['type',''],
                              ['paths', 'spatial'],
                              ['startDate', 'temporalCoverage'],
                              ['dataProviderUrl', 'serviceProvider'],
                              ['license',''],
                              ['availableFormats',''],
                              ['DOI','']]

# Metadata terms to check reusability richness
terms_reusability_richness = [['availableFormats',''],
                              ['dataFormat',''],
                              ['version',''],
                              ['downloadURL',''],
                              ['paths','serviceSpatial'],
                              ['startDate','serviceTemporalCoverage'],
                              ['securityConstraits',''],
                              ['securityDataStorage',''],
                              ['securityDataTransfer',''],
                              ['license',''],
                              ['privacy','']]


# Metadata terms wich includes controlled vocabularies. More controlled vocabularies can be imlpemented in plugins
terms_cv = [['coverage', 'spatial'], ['subject', 'lcsh']]

# List of data formats that are standard for the community
supported_data_formats = [".txt", ".pdf", ".csv", ".nc", ".doc", ".xls", ".zip", ".rar", ".tar", ".png", ".jpg"]

# Metadata terms that defines links or relation with authors, contributors (preferebly in ORCID format)
terms_qualified_references = ['contributor']

# Metadata terms that defines links or relation with other resources, (preferebly in ORCID format, URIs or persistent identifiers)
terms_relations = ['dataProviderUrl','frequencyUpdate']

# Metadata terms that defines the license type
terms_license = [['license', ''],]

# Metadata terms that defines metadata about provenance
terms_provenance =[['curationAndProvenanceObligations','']]

# Accepted access protocols
terms_access_protocols =['http','https','ftp']

# Manual metadata access
metadata_access_manual = ['https://github.com/epos-eu/Hands-On-EPOS-API']

# Manual data access
data_access_manual = ['https://epos-eu.github.io/EPOS-DCAT-AP/v3/#properties-for-catalog-record']

# Data model information
terms_data_model = []
<<<<<<< HEAD
#metadata standard
metadata_standard = ['DCAT']


[fairsharing]
# username and password
username = ['']

password = ['']

metadata_path = ['static/fairsharing_metadata_standards140224.json']

formats_path = ['static/fairsharing_formats150224.json']
=======

[internet media types]
#path to internet media files file
path = ['static/internetmediatypes190224.csv']
>>>>>>> 3e791056
<|MERGE_RESOLUTION|>--- conflicted
+++ resolved
@@ -138,7 +138,7 @@
 
 # Data model information
 terms_data_model = []
-<<<<<<< HEAD
+
 #metadata standard
 metadata_standard = ['DCAT']
 
@@ -152,9 +152,8 @@
 metadata_path = ['static/fairsharing_metadata_standards140224.json']
 
 formats_path = ['static/fairsharing_formats150224.json']
-=======
+
 
 [internet media types]
 #path to internet media files file
 path = ['static/internetmediatypes190224.csv']
->>>>>>> 3e791056
