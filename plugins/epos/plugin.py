--- conflicted
+++ resolved
@@ -271,18 +271,7 @@
         self.metadata_persistence = ast.literal_eval(
             self.config[self.name]["metadata_persistence"]
         )
-<<<<<<< HEAD
-        # self.terms_vocabularies = ast.literal_eval(
-        #     self.config[self.name]["terms_vocabularies"]
-        # )
-        # IANA media types
-        self.terms_cv = ast.literal_eval(self.config[self.name]["terms_cv"])
-        self.internet_media_types_path = ast.literal_eval(
-            self.config["internet_media_types"]["path"]
-        )
-=======
-
-        # IANA media types
+
         self.terms_cv = ast.literal_eval(self.config[self.name]["terms_cv"])
 
         # You need a way to get your metadata in a similar format
@@ -299,18 +288,6 @@
     @property
     def metadata_utils(self):
         return MetadataValues()
->>>>>>> 9fb6b4c8
-
-        # You need a way to get your metadata in a similar format
-        metadata_sample = self.get_metadata()
-        self.metadata = pd.DataFrame(
-            metadata_sample,
-            columns=["metadata_schema", "element", "text_value", "qualifier"],
-        )
-        logger.debug("METADATA: %s" % (self.metadata))
-        # Protocol for (meta)data accessing
-        if len(self.metadata) > 0:
-            self.access_protocols = ["http"]
 
     @staticmethod
     def get_ids(oai_base, pattern_to_query=""):
