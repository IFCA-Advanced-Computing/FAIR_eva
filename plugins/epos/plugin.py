#!/usr/bin/python
# -*- coding: utf-8 -*-
import ast
import configparser
import idutils
import logging
import os
import urllib

from api.evaluator import Evaluator
from api.evaluator import ConfigTerms
from fair import load_config
import pandas as pd
import numpy as np
import requests
import sys
import csv
import xml.etree.ElementTree as ET
import json
import api.utils as ut
from dicttoxml import dicttoxml


logging.basicConfig(
    stream=sys.stdout, level=logging.DEBUG, format="'%(name)s:%(lineno)s' | %(message)s"
)
logger = logging.getLogger(os.path.basename(__file__))


class Plugin(Evaluator):
    """A class used to define FAIR indicators tests. It is tailored towards the EPOS repository

    ...

    Attributes
    ----------
    item_id : str
        Digital Object identifier, which can be a generic one (DOI, PID), or an internal (e.g. an
            identifier from the repo)

    oai_base : str
        Open Archives Initiative , This is the place in which the API will ask for the metadata. If you are working with  EPOS https://www.ics-c.epos-eu.org/api/v1/resources

    lang : Language

    """

    name = "epos"

    def __init__(self, item_id, oai_base=None, lang="en", config=None):
        logger.debug("Creating instance of %s plugin" % self.name)
        super().__init__(item_id, oai_base, lang, self.name)
        # TO REDEFINE - WHICH IS YOUR PID TYPE?
        self.id_type = "uuid"
        global _
        _ = super().translation()

        # You need a way to get your metadata in a similar format
        metadata_sample = self.get_metadata()
        self.metadata = pd.DataFrame(
            metadata_sample,
            columns=["metadata_schema", "element", "text_value", "qualifier"],
        )
        logger.debug("METADATA: %s" % (self.metadata))
        # Protocol for (meta)data accessing
        if len(self.metadata) > 0:
            self.access_protocols = ["http"]
        # Config attributes
        self.identifier_term = ast.literal_eval(
            self.config[self.name]["identifier_term"]
        )
        self.terms_quali_generic = ast.literal_eval(
            self.config[self.name]["terms_quali_generic"]
        )
        self.terms_quali_disciplinar = ast.literal_eval(
            self.config[self.name]["terms_quali_disciplinar"]
        )
        self.terms_cv = ast.literal_eval(self.config[self.name]["terms_cv"])
        self.supported_data_formats = ast.literal_eval(
            self.config[self.name]["supported_data_formats"]
        )
        self.terms_qualified_references = ast.literal_eval(
            self.config[self.name]["terms_qualified_references"]
        )
        self.terms_relations = ast.literal_eval(
            self.config[self.name]["terms_relations"]
        )
        self.metadata_access_manual = ast.literal_eval(
            self.config[self.name]["metadata_access_manual"]
        )
        self.data_access_manual = ast.literal_eval(
            self.config[self.name]["data_access_manual"]
        )
        self.terms_access_protocols = ast.literal_eval(
            self.config[self.name]["terms_access_protocols"]
        )

        self.metadata_standard = ast.literal_eval(
            self.config[self.name]["metadata_standard"]
        )
        self.fairsharing_username = ast.literal_eval(
            self.config["fairsharing"]["username"]
        )

        self.fairsharing_password = ast.literal_eval(
            self.config["fairsharing"]["password"]
        )
        self.fairsharing_metadata_path = ast.literal_eval(
            self.config["fairsharing"]["metadata_path"]
        )
        self.fairsharing_formats_path = ast.literal_eval(
            self.config["fairsharing"]["formats_path"]
        )
        self.internet_media_types_path = ast.literal_eval(
            self.config["internet media types"]["path"]
        )

    @staticmethod
    def get_ids(oai_base, pattern_to_query=""):
        url = oai_base + "/resources/search?facets=false&q=" + pattern_to_query
        response_payload = ut.make_http_request(url=url)
        results = response_payload.get("results", [])

        return [result["id"] for result in results if "id" in result.keys()]

    def get_metadata(self):
        metadata_sample = []
        eml_schema = "epos"
<<<<<<< HEAD
        url = self.oai_base + "/resources/details?id=" + self.item_id
        response_payload = ut.make_http_request(url=url)
        if not response_payload:
            msg = "Error: empty metadata received from metadata repository: %s" % url
            logger.error(msg)
            raise Exception(msg)

        for i in response_payload.keys():
            if str(type(response_payload[i])) == "<class 'dict'>":
                q = response_payload[i]
                for j in q.keys():
                    metadata_sample.append([eml_schema, j, q[j], i])
            else:
                metadata_sample.append([eml_schema, i, response_payload[i], None])
=======

        final_url = self.oai_base + "/resources/details/" + self.item_id

        error_in_metadata = False
        headers = {
            "accept": "application/json",
        }
        response = requests.get(
            final_url,
            headers=headers,
        )
        if not response.ok:
            msg = (
                "Error while connecting to metadata repository: %s (status code: %s)"
                % (response.url, response.status_code)
            )
            error_in_metadata = True
        dicion = response.json()
        if not dicion:
            msg = (
                "Error: empty metadata received from metadata repository: %s"
                % final_url
            )
            error_in_metadata = True
        if error_in_metadata:
            logger.error(msg)
            raise Exception(msg)

        for key in dicion.keys():
            if str(type(dicion[key])) == "<class 'dict'>":
                q = dicion[key]
                for key2 in q.keys():
                    metadata_sample.append([eml_schema, key2, q[key2], key])

            if key == "relatedDataProducts":
                q = dicion[key][0]

                for key2 in q.keys():
                    if str(type(q[key2])) == "<class 'dict'>":
                        w = q[key2]
                        for key3 in w.keys():
                            metadata_sample.append([eml_schema, key3, w[key3], key2])
                    elif (
                        str(type(q[key2])) == "<class 'list'>"
                        and len(q[key2]) == 0
                        and str(type(q[key2][0])) == "<class 'dict'>"
                    ):
                        w = q[key2][0]

                        for key3 in w.keys():
                            metadata_sample.append([eml_schema, key3, w[key3], key2])

                    else:
                        metadata_sample.append([eml_schema, key2, q[key2], key])
                        """Elif str(type(dicion[key])) == "<class 'list'>" and:

                        q = dicion[key]
                        if str(type(q[0])) == "<class 'dict'>":
                          if len(q) ==1:
                             q=q[0]
                             for key2 in q.keys():
                                 metadata_sample.append([eml_schema, key2, q[key2], key])
                        else:

                            for elem in q:
                                metadata_sample.append([eml_schema, key, elem, None])
                        """
            else:
                metadata_sample.append([eml_schema, key, dicion[key], None])
>>>>>>> 9835e693
        return metadata_sample

    def eval_persistency(self, id_list, data_or_metadata="(meta)data"):
        points = 0
        msg_list = []
        points_per_id = round(100 / len(id_list))
        for _id in id_list:
            _points = 0
            if ut.is_persistent_id(_id):
                _msg = "Found persistent identifier for the %s: %s" % (
                    data_or_metadata,
                    _id,
                )
                _points = points_per_id
            else:
                _msg = "Identifier is not persistent for the %s: %s" % (
                    data_or_metadata,
                    _id,
                )
                _points = 0
            points += _points
            msg_list.append({"message": _msg, "points": _points})

        return (points, msg_list)

    def eval_uniqueness(self, id_list, data_or_metadata="(meta)data"):
        points = 0
        msg_list = []
        points_per_id = round(100 / len(id_list))
        for _id in id_list:
            _points = 0
            if ut.is_unique_id(_id):
                _msg = "Found a globally unique identifier for the %s: %s" % (
                    data_or_metadata,
                    _id,
                )
                _points = points_per_id
            else:
                _msg = "Identifier found for the %s is not globally unique: %s" % (
                    data_or_metadata,
                    _id,
                )
                _points = 0
            points += _points
            msg_list.append({"message": _msg, "points": _points})

        return (points, msg_list)

    @ConfigTerms(term_id="identifier_term")
    def rda_f1_01m(self, **kwargs):
        """Indicator RDA-F1-01M: Metadata is identified by a persistent identifier.

        This indicator is linked to the following principle: F1 (meta)data are assigned a globally
        unique and eternally persistent identifier. More information about that principle can be found
        here.

        This indicator evaluates whether or not the metadata is identified by a persistent identifier.
        A persistent identifier ensures that the metadata will remain findable over time, and reduces
        the risk of broken links.

        Parameters
        ----------
        identifier_term : dict
            A dictionary with metadata information about the identifier/s used for the metadata (see ConfigTerms class for further details)

        Returns
        -------
        points
            - 0/100   if no persistent identifier is used  for the metadata
            - 100/100 if a persistent identifier is used for the metadata
        msg
            Message with the results or recommendations to improve this indicator
        """
        term_data = kwargs["identifier_term"]
        term_metadata = term_data["metadata"]

        id_list = term_metadata.text_value.values

        points, msg_list = self.eval_persistency(id_list, data_or_metadata="metadata")
        logger.debug(msg_list)

        return (points, msg_list)

    @ConfigTerms(term_id="identifier_term_data")
    def rda_f1_01d(self, **kwargs):
        """Indicator RDA-F1-01D: Data is identified by a persistent identifier.

        This indicator is linked to the following principle: F1 (meta)data are assigned a globally
        unique and eternally persistent identifier. More information about that principle can be found
        here.

        This indicator evaluates whether or not the data is identified by a persistent identifier.
        A persistent identifier ensures that the data will remain findable over time and reduces the
        risk of broken links.

        Parameters
        ----------
        identifier_term_data : dict
            A dictionary with metadata information about the identifier/s used for the data (see ConfigTerms class for further details)

        Returns
        -------
        points
            Returns a value (out of 100) that reflects the amount of data identifiers that are persistent.
        msg
            Message with the results or recommendations to improve this indicator
        """
        term_data = kwargs["identifier_term_data"]
        term_metadata = term_data["metadata"]
        identifiers = []
        id_list = term_metadata.text_value.values[0]
        for ide in id_list:
            identifiers.append(ide["value"])

        points, msg_list = self.eval_persistency(identifiers, data_or_metadata="data")
        logger.debug(msg_list)

        return (points, msg_list)

    @ConfigTerms(term_id="identifier_term")
    def rda_f1_02m(self, **kwargs):
        """Indicator RDA-F1-02M: Metadata is identified by a globally unique identifier.

        This indicator is linked to the following principle: F1 (meta)data are assigned a globally unique and eternally persistent identifier.

        The indicator serves to evaluate whether the identifier of the metadata is globally unique, i.e. that there are no two identical
        identifiers that identify different metadata records.

        Parameters
        ----------
        identifier_term_data : dict
            A dictionary with metadata information about the identifier/s used for the data (see ConfigTerms class for further details)

        Returns
        -------
        points
            - 0/100   if the identifier used for the metadata is not globally unique.
            - 100/100 if the identifier used for the metadata is globally unique.
        msg
            Message with the results or recommendations to improve this indicator
        """
        term_data = kwargs["identifier_term"]
        term_metadata = term_data["metadata"]

        id_list = term_metadata.text_value.values
        points, msg_list = self.eval_uniqueness(id_list, data_or_metadata="metadata")
        logger.debug(msg_list)

        return (points, msg_list)

    @ConfigTerms(term_id="identifier_term_data")
    def rda_f1_02d(self, **kwargs):
        """Indicator RDA-F1-02D: Data is identified by a globally unique identifier.

        This indicator is linked to the following principle: F1 (meta)data are assigned a globally unique and eternally persistent identifier.

        The indicator serves to evaluate whether the identifier of the data is globally unique, i.e. that there are no two people that would
        use that same identifier for two different digital objects.

        Parameters
        ----------
        identifier_term_data : dict
            A dictionary with metadata information about the identifier/s used for the data (see ConfigTerms class for further details)

        Returns
        -------
        points
            Returns a value (out of 100) that reflects the amount of data identifiers that are globally unique (i.e. DOI, Handle, UUID).
        msg
            Message with the results or recommendations to improve this indicator
        """
        term_data = kwargs["identifier_term_data"]
        term_metadata = term_data["metadata"]
        identifiers = []
        id_list = term_metadata.text_value.values[0]
        for ide in id_list:
            identifiers.append(ide["value"])

        points, msg_list = self.eval_uniqueness(identifiers, data_or_metadata="data")
        logger.debug(msg_list)

        return (points, msg_list)

    @ConfigTerms(term_id="terms_findability_richness")
    def rda_f2_01m(self, **kwargs):
        """Indicator RDA-F2-01M: Rich metadata is provided to allow discovery.

        This indicator is linked to the following principle: F2: Data are described with rich metadata.

        The indicator is about the presence of metadata, but also about how much metadata is
        provided and how well the provided metadata supports discovery.

        Parameters
        ----------
        terms_findability_richness : dict (see ConfigTerms class for further details)
            A dictionary with metadata information about the elements that provide findability/discoverability richness.

        Returns
        -------
        points
            Returns a value (out of 100) that reflects the grade of compliance with the "Dublin Core Metadata for Resource Discovery".
        msg
            Message with the results or recommendations to improve this indicator.
        """
        terms_findability_dublin_core = ast.literal_eval(
            self.config["dublin-core"]["terms_findability_richness"]
        )
        if not terms_findability_dublin_core:
            points, msg_list = (
                0,
                [
                    "Dublin Core's terms/elements for 'Metadata for Resource Discovery' are not defined in configuration. Please do so within '[dublin-core]' section."
                ],
            )
        else:
            term_data = kwargs["terms_findability_richness"]
            term_list = term_data["list"]
            term_metadata = term_data["metadata"]

            dc_term_num = len(terms_findability_dublin_core)
            points_per_dc_term = round(100 / dc_term_num)

            term_metadata_num = len(term_metadata.index.to_list())
            term_list_num = len(term_list)
            if term_metadata_num == term_list_num:
                logger.debug(
                    "Gathered all metadata terms defined in configuration (%s out of %s)"
                    % (term_metadata_num, term_list_num)
                )
            else:
                logger.warning(
                    "The number of metadata elements gathered differs from the expected list defined in configuration (%s out of %s)"
                    % (term_metadata_num, term_list_num)
                )
            points = term_metadata_num * points_per_dc_term
            msg_list = [
                "Found %s (out of %s) metadata elements matching 'Dublin Core Metadata for Resource Discovery' elements"
                % (term_metadata_num, dc_term_num)
            ]

        return (points, msg_list)

    @ConfigTerms(term_id="identifier_term_data")
    def rda_f3_01m(self, **kwargs):
        """Indicator RDA-F3-01M: Metadata includes the identifier for the data.

        This indicator is linked to the following principle: F3: Metadata clearly and explicitly include the identifier of the data they describe.

        The indicator deals with the inclusion of the reference (i.e. the identifier) of the
        digital object in the metadata so that the digital object can be accessed.

        Parameters
        ----------
        identifier_term_data : dict
            A dictionary with metadata information about the identifier/s used for the data (see ConfigTerms class for further details)

        Returns
        -------
        points
            - 100 if metadata contains identifiers for the data.
            - 0 otherwise.
        msg
            Statement about the assessment exercise
        """
        term_data = kwargs["identifier_term_data"]
        term_metadata = term_data["metadata"]

        # ConfigTerms already enforces term_metadata not to be empty
        id_list = term_metadata.text_value.values[0]
        msg = "Metadata includes identifier/s for the data: %s" % id_list
        points = 100

        return (points, [{"message": msg, "points": points}])

    def rda_f4_01m(self):
        """Indicator RDA-F4-01M: Metadata is offered in such a way that it can be harvested and indexed.

        This indicator is linked to the following principle: F4: (Meta)data are registered or indexed
        in a searchable resource.

        The indicator tests whether the metadata is offered in such a way that it can be indexed.
        In some cases, metadata could be provided together with the data to a local institutional
        repository or to a domain-specific or regional portal, or metadata could be included in a
        landing page where it can be harvested by a search engine. The indicator remains broad
        enough on purpose not to  limit the way how and by whom the harvesting and indexing of
        the data might be done.

        Returns
        -------
        points
            - 100 if metadata could be gathered using any of the supported protocols (OAI-PMH, HTTP).
            - 0 otherwise.
        msg
            Message with the results or recommendations to improve this indicator
        """
        if not self.metadata.empty:
            msg = "Metadata is gathered programmatically through HTTP (API REST), thus can be harvested and indexed."
            points = 100
        else:
            msg = (
                "Could not gather metadata from endpoint: %s. Metadata cannot be harvested and indexed."
                % self.oai_base
            )
            points = 0

        return (points, [{"message": msg, "points": points}])

    @ConfigTerms(term_id="terms_access")
    def rda_a1_01m(self, **kwargs):
        """RDA indicator RDA-A1-01M: Metadata contains information to enable the user to get access to the data.

        This indicator is linked to the following principle: A1: (Meta)data are retrievable by their
        identifier using a standardised communication protocol. More information about that
        principle can be found here.

        The indicator refers to the information that is necessary to allow the requester to gain access
        to the digital object. It is (i) about whether there are restrictions to access the data (i.e.
        access to the data may be open, restricted or closed), (ii) the actions to be taken by a
        person who is interested to access the data, in particular when the data has not been
        published on the Web and (iii) specifications that the resources are available through
        eduGAIN7 or through specialised solutions such as proposed for EPOS.

        Returns
        -------
        points
            - 80/100 points if pointers for downloading the data are provided
            - 20/100 points if license information is provided (10 if license exists & 10 if open license)
        msg
            Message with the results or recommendations to improve this indicator
        """
        points = 0
        msg_list = []
        terms_access = kwargs["terms_access"]
        terms_access_list = terms_access["list"]
        terms_access_metadata = terms_access["metadata"]

        # Check #1: presence of 'downloadURL' and 'DOI'
        _elements = ["downloadURL", "identifiers"]
        data_access_elements = terms_access_metadata.loc[
            terms_access_metadata["element"].isin(_elements)
        ]

        _indexes = data_access_elements.index.to_list()

        for element in data_access_elements.values:
            if element[1] == "identifiers":
                try:
                    if element[2][0]["type"] == "DOI":
                        points += 40
                except:
                    points += 0

            else:
                points += 40

        _msg = "Found %s metadata elements for accessing the data: %s" % (
            len(_indexes),
            _elements,
        )

        logger.info(_msg)
        msg_list.append({"message": _msg, "points": points})

        # Check #2: presence of a license
        _points = 0
        license_elements = terms_access_metadata.loc[
            terms_access_metadata["element"].isin(["license"]), "text_value"
        ]
        license_list = license_elements.values
        if len(license_list) > 0:
            _points = 10
            _msg = "Found a license for the data"
        else:
            _msg = "License not found for the data"
        points += _points
        logger.info(_msg)
        msg_list.append({"message": _msg, "points": _points})

        # Check #2.1: open license listed in SPDX
        _points = 0
        _points_license, _msg_license = self.rda_r1_1_02m(license_list=license_list)
        if _points_license == 100:
            _points = 10
            _msg = "License listed in SPDX license list"
        else:
            _msg = "License not listed in SPDX license list"
        points += _points
        logger.info(_msg)
        msg_list.append({"message": _msg, "points": _points})

        logger.info("Total points for RDA-A1-01M: %s" % points)

        return (points, msg_list)

    def rda_a1_02m(self):
        """Indicator RDA-A1-02M: Metadata can be accessed manually (i.e. with human intervention).

        This indicator is linked to the following principle: A1: (Meta)data are retrievable by their
        identifier using a standardised communication protocol.

        The indicator refers to any human interactions that are needed if the requester wants to
        access metadata. The FAIR principle refers mostly to automated interactions where a
        machine is able to access the metadata, but there may also be metadata that require human
        interactions. This may be important in cases where the metadata itself contains sensitive
        information. Human interaction might involve sending an e-mail to the metadata owner, or
        calling by telephone to receive instructions.

        Returns
        -------
        points
            100/100 if the link to the manual aquisition of the metadata exists
        msg
            Message with the results or recommendations to improve this indicator
        """
        points = 0
        msg = "No reference has been found for the manual obtention of the metadata"
        msg_list = []

        if self.metadata_access_manual:
            if ut.check_link(self.metadata_access_manual[0]):
                msg = (
                    "Documentation for the manual obtention of the metadata can be found in "
                    + str(self.metadata_access_manual[0])
                )
                points = 100

        msg_list.append({"message": msg, "points": points})

        return (points, msg_list)

    def rda_a1_02d(self):
        """Indicator RDA-A1-02D: Data can be accessed manually (i.e. with human intervention).

        This indicator is linked to the following principle: A1: (Meta)data are retrievable by their
        identifier using a standardised communication protocol.

        The indicator refers to any human interactions that are needed if the requester wants to
        access data. The FAIR principle refers mostly to automated interactions where a
        machine is able to access the metadata, but there may also be metadata that require human
        interactions. This may be important in cases where the metadata itself contains sensitive
        information. Human interaction might involve sending an e-mail to the metadata owner, or
        calling by telephone to receive instructions.

        Returns
        -------
        points
            100/100 if the link to the manual aquisition of the data exists
        msg
            Message with the results or recommendations to improve this indicator
        """
        points = 0
        msg = "No reference has been found for the manual obtention of the data"
        msg_list = []

        if self.data_access_manual:
            if ut.check_link(self.data_access_manual[0]):
                msg = (
                    "Documentation for the manual obtention of the data can be found in "
                    + str(self.data_access_manual[0])
                )
                points = 100

        msg_list.append({"message": msg, "points": points})

        return (points, msg_list)

    def rda_a1_03m(self):
        """Indicator RDA-A1-03M: Metadata identifier resolves to a metadata record.

        This indicator is linked to the following principle: A1: (Meta)data are retrievable by their
        identifier using a standardised communication protocol.

        This indicator is about the resolution of the metadata identifier. The identifier assigned to
        the metadata should be associated with a resolution service that enables access to the
        metadata record.

        Returns
        -------
        points
            100/100 if the metadata record can be obtained (0/100 otherwise)
        msg
            Message with the results or recommendations to improve this indicator
        """
        points = 0
        msg = (
            "Metadata record cannot be retrieved from metadata identifier: %s"
            % self.item_id
        )
        if not self.metadata.empty:
            points = 100
            msg = (
                "Metadata record could be retrieved from metadata identifier: %s"
                % self.item_id
            )

        msg_list = [{"message": msg, "points": points}]

        return (points, msg_list)

    @ConfigTerms(term_id="terms_access")
    def rda_a1_03d(self, **kwargs):
        """Indicator RDA-A1-03D: Data identifier resolves to a digital object.

        This indicator is linked to the following principle: A1: (Meta)data are retrievable by their
        identifier using a standardised communication protocol.

        This indicator is about the resolution of the identifier that identifies the digital object. The
        identifier assigned to the data should be associated with a formally defined
        retrieval/resolution mechanism that enables access to the digital object, or provides access
        instructions for access in the case of human-mediated access. The FAIR principle and this
        indicator do not say anything about the mutability or immutability of the digital object that
        is identified by the data identifier -- this is an aspect that should be governed by a
        persistence policy of the data provider.

        Returns
        -------
        points
            A number between 0 and 100 to indicate how well this indicator is supported
            - 100/100 if all object identifiers are resolvable 0 if none
            - For any other case the resultant points will be proportional to the % of resovable identifiers
        msg
            Message with the results or recommendations to improve this indicator
        """
        points = 0
        msg = "No DOI or way to access the data was found "
        _msg_list = []
        terms_access = kwargs["terms_access"]
        terms_access_list = terms_access["list"]
        terms_access_metadata = terms_access["metadata"]

        _elements = ["downloadURL", "identifiers"]
        data_access_elements = terms_access_metadata.loc[
            terms_access_metadata["element"].isin(_elements)
        ]
        _indexes = data_access_elements.index.to_list()

        if _indexes == []:
            return (
                points,
                {
                    "message": "No DOI or way to access the data was found",
                    "points": points,
                },
            )

        doi = terms_access_metadata.loc[
            terms_access_metadata["element"] == "identifiers"
        ].text_value
        if len(doi) == 0:
            return (points, [{"message": msg, "points": points}])
        doi = doi.values[0][0]["value"]

        if doi[:15] == "https://doi.org":
            doi = [doi[16:]]
        else:
            doi = [doi]

        if type(doi) in [str]:
            doi = [str]
        doi_items_num = len(doi)
        logger.debug("Obtained %s DOIs from metadata: %s" % (doi_items_num, doi))

        _resolves_num = 0
        for doi_item in doi:
            resolves, values = False, []
            _msgs = [
                "Found Handle/DOI identifier: %s (1 out of %s):"
                % (doi_item, doi_items_num)
            ]
            try:
                resolves, msg, values = ut.resolve_handle(doi_item)

            except Exception as e:
                _msg_list.append(str(e))
                logger.error(e)
                continue
            else:
                if resolves:
                    _resolves_num += 1
                    _msgs.append("(i) %s" % msg)
                if values:
                    _resolved_url = None
                    for _value in values:
                        if _value.get("type") in ["URL"]:
                            _resolved_url = _value["data"]["value"]
                    if _resolved_url:
                        _msgs.append("(ii) Resolution URL: %s" % _resolved_url)
                _msg_list.append(" ".join(_msgs))
        remainder = _resolves_num % doi_items_num
        if remainder == 0:
            if _resolves_num > 0:
                points = 100
        else:
            points = round((_resolves_num * 100) / doi_items_num)

        msg_list = [{"message": " ".join(_msg_list), "points": points}]

        return (points, msg_list)

    def rda_a1_04m(self, return_protocol=False):
        """Indicator RDA-A1-04M: Metadata is accessed through standarised protocol.

        This indicator is linked to the following principle: A1: (Meta)data are retrievable by their
        identifier using a standardised communication protocol.

        The indicator concerns the protocol through which the metadata is accessed and requires
        the protocol to be defined in a standard.

        Returns
        -------
        points
            100/100 if the endpoint protocol is in the accepted list of standarised protocols
        msg
            Message with the results or recommendations to improve this indicator
        """
        points = 0

        protocol = ut.get_protocol_scheme(self.oai_base)
        if protocol in self.terms_access_protocols:
            points = 100
            msg = "Found a standarised protocol to access the metadata record: " + str(
                protocol
            )
        else:
            msg = (
                "Found a non-standarised protocol to access the metadata record: %s"
                % str(protocol)
            )
        msg_list = [{"message": msg, "points": points}]

        if return_protocol:
            return (points, msg_list, protocol)

        return (points, msg_list)

    @ConfigTerms(term_id="terms_access")
    def rda_a1_04d(self, return_protocol=False, **kwargs):
        """Indicator RDA-A1-04D: Data is accessible through standardized protocol.

        This indicator is linked to the following principle: A1: (Meta)data are retrievable by their
        identifier using a standardised communication protocol.

        The indicator concerns the protocol through which the digital object is accessed and requires
        the protocol to be defined in a standard.

        Returns
        -------
        points
            100/100 if the download protocol is in the accepted protocols list
        msg
            Message with the results or recommendations to improve this indicator
        """
        points = 0
        msg = ""

        terms_access = kwargs["terms_access"]
        terms_access_list = terms_access["list"]
        terms_access_metadata = terms_access["metadata"]

        _elements = [
            "downloadURL",
        ]
        data_access_elements = terms_access_metadata.loc[
            terms_access_metadata["element"].isin(_elements)
        ]

        url = terms_access_metadata.loc[
            terms_access_metadata["element"] == "downloadURL", "text_value"
        ]

        if len(url.values) == 0:
            return (
                points,
                {
                    "message": "Could not check data access protocol: EPOS metadata element <downloadURL> not found",
                    "points": points,
                },
            )

        protocol_list = []
        """If (type(url.values))== (type(np.array([]))): print("nce") link =
        url.values.tolist()

        print("aaaaaaa") print(url.values,type(url.values)) return(0,'testing')
        """
        for link in url.values:
            parsed_endpoint = urllib.parse.urlparse(link)
            protocol = parsed_endpoint.scheme
            if protocol in self.terms_access_protocols:
                points = 100
                protocol_list.append(protocol)

        if points == 100:
            msg = "Found %s standarised protocols to access the data: %s" % (
                len(protocol_list),
                protocol_list,
            )
        msg_list = [{"message": msg, "points": points}]

        if return_protocol:
            return (points, msg_list, protocol_list)

        return (points, msg_list)

    @ConfigTerms(term_id="terms_access")
    def rda_a1_05d(self, **kwargs):
        """Indicator RDA-A1-05D: Data can be accessed automatically (i.e. by a computer program).

        This indicator is linked to the following principle: A1: (Meta)data are retrievable by their
        identifier using a standardised communication protocol. More information about that
        principle can be found here.

        The indicator refers to automated interactions between machines to access digital objects.
        The way machines interact and grant access to the digital object will be evaluated by the
        indicator.

        Returns
        -------
        points
            100/100 if the downloadURL link is provided and resolvable
        msg
            Message with the results or recommendations to improve this indicator
        """

        points = 0
        msg_list = []

        terms_access = kwargs["terms_access"]
        terms_access_list = terms_access["list"]
        terms_access_metadata = terms_access["metadata"]

        url = terms_access_metadata.loc[
            terms_access_metadata["element"] == "downloadURL", "text_value"
        ]
        url_list = url.values
        if len(url_list) > 0:
            for link in url_list:
                if ut.check_link(link):
                    points = 100
                    msg_list.append(
                        {
                            "message": "Data can be accessed programmatically: the URL is resolvable: %s"
                            % str(link),
                            "points": points,
                        }
                    )
        else:
            return (
                points,
                {
                    "message": "Could not check data access protocol: EPOS metadata element <downloadURL> not found",
                    "points": points,
                },
            )

        return (points, msg_list)

    def rda_a1_1_01m(self):
        """Indicator RDA-A1.1_01M: Metadata is accessible through a free access
        protocol.

        This indicator is linked to the following principle: A1.1: The protocol is open, free and
        universally implementable. More information about that principle can be found here.

        The indicator tests that the protocol that enables the requester to access metadata can be
        freely used. Such free use of the protocol enhances data reusability.

        Returns
        -------
        points
            100/100 if the endpoint protocol is in the list of accepted free protocols
        msg
            Message with the results or recommendations to improve this indicator
        """
        points, msg_list, protocol = self.rda_a1_04m(return_protocol=True)
        if points == 100:
            msg_list = [
                {
                    "message": "Found a free protocol to access the metadata record: %s"
                    % protocol,
                    "points": points,
                }
            ]

        return (points, msg_list)

    def rda_a1_1_01d(self):
        """Indicator RDA-A1.1-01D: Data is accessible through a free access protocol.

        This indicator is linked to the following principle: A1.1: The protocol is open, free and
        universally implementable. More information about that principle can be found here.

        The indicator tests that the protocol that enables the requester to access metadata can be
        freely used. Such free use of the protocol enhances data reusability.

        Returns
        -------
        points
            100/100 if the downloadURL protocol is in the list of accepted free protocols
        msg
            Message with the results or recommendations to improve this indicator
        """
        found_download_url = False
        result_data = self.rda_a1_04d(return_protocol=True)
        if len(result_data) == 3:
            points, msg_list, protocol_list = result_data
            found_download_url = True
        else:
            points, msg_list = result_data

        if points == 0:
            if found_download_url:
                msg_list = [
                    {
                        "message": "None of the protocol/s to access the data is free",
                        "points": points,
                    }
                ]
        elif points == 100:
            msg_list = [
                {
                    "message": "Found free protocol/s to access the data: %s"
                    % " ".join(protocol_list),
                    "points": points,
                }
            ]

        return (points, msg_list)

    @ConfigTerms(term_id="terms_reusability_richness")
    def rda_i1_01d(self, **kwargs):
        """Indicator RDA-I1-01D: Data uses knowledge representation expressed in standarised format.

        This indicator is linked to the following principle: I1: (Meta)data use a formal,
        accessible, shared, and broadly applicable language for knowledge representation.

        The indicator serves to determine that an appropriate standard is used to express
        knowledge, in particular the data model and format.

        Returns
        -------
        points
            100/100 If the file format is listed under IANA Internet Media Types
        msg
            Message with the results or recommendations to improve this indicator
        """
        points = 0
        msg = "No internet media file path found"
        internetMediaFormats = []
        availableFormats = []
        path = self.internet_media_types_path[0]

        try:
            f = open(path)
            f.close()

        except:
            msg = "The config.ini internet media types file path does not arrive at any file. Try 'static/internetmediatipes190224.csv'"
            return (points, [{"message": msg, "points": points}])

        f = open(path)
        csv_reader = csv.reader(f)

        for row in csv_reader:
            internetMediaFormats.append(row[0])

        f.close()

        terms_reusability_richness = kwargs["terms_reusability_richness"]
        terms_reusability_richness_list = terms_reusability_richness["list"]
        terms_reusability_richness_metadata = terms_reusability_richness["metadata"]

        element = terms_reusability_richness_metadata.loc[
            terms_reusability_richness_metadata["element"].isin(["availableFormats"]),
            "text_value",
        ].values[0]

        for form in element:
            availableFormats.append(form["label"])

        msg = "None of the formats appear in internet media types"
        for aform in availableFormats:
            for iform in internetMediaFormats:
                if aform.casefold() == iform.casefold():
                    points = 100
                    msg = "Your data uses a correct way to present information present in https://www.iana.org/assignments/media-types/media-types.xhtml "
        return (points, [{"message": msg, "points": points}])

    def rda_i1_02m(self, **kwargs):
        """Indicator RDA-I1-02M: Metadata uses machine-understandable knowledge representation.

        This indicator is linked to the following principle: I1: (Meta)data use a formal, accessible,
        shared, and broadly applicable language for knowledge representation. More information
        about that principle can be found here.

        This indicator focuses on the machine-understandability aspect of the data. This means that
        data should be readable and thus interoperable for machines without any requirements such
        as specific translators or mappings.

        Returns
        -------
        points
            - 100/100 if metadata uses machine understandable knowledge representation (0/100 otherwise)
        msg
            Message with the results or recommendations to improve this indicator
        """
        msg = "No metadata standard"
        points = 0

        if self.metadata_standard == []:
            return (points, [{"message": msg, "points": points}])

        points, msg = self.rda_r1_3_01m()
        if points == 100:
            msg = (
                "The metadata standard in use provides a machine-understandable knowledge expression: %s"
                % self.metadata_standard
            )

        return (points, [{"message": msg, "points": points}])

    @ConfigTerms(term_id="terms_data_model")
    def rda_i1_02d(self, **kwargs):
        """Indicator RDA-I1-02D: Data uses machine-understandable knowledge representation.

        This indicator is linked to the following principle: I1: (Meta)data use a formal, accessible,
        shared, and broadly applicable language for knowledge representation. More information
        about that principle can be found here.

        This indicator focuses on the machine-understandability aspect of the data. This means that
        data should be readable and thus interoperable for machines without any requirements such
        as specific translators or mappings.

        Returns
        -------
        points
            - 100/100 if data models correspond to machine readable formats
            - Otherwise, the resultant score will be proportional to the percentage of machine readable formats
        msg
            Message with the results or recommendations to improve this indicator
        """
        points = 0

        terms_data_model = kwargs["terms_data_model"]
        terms_data_model_list = terms_data_model["list"]
        terms_data_model_metadata = terms_data_model["metadata"]

        if len(terms_data_model_list) == 0:
            msg = "EPOS API does not provide information about the knowledge representation model used for the data"

        else:
            element = terms_data_model_list
            data_model_elements = terms_data_model_metadata.loc[
                terms_data_model_metadata["element"].isin([element[0]]),
                "text_value",
            ]
            data_model_list = data_model_elements.values
            if len(data_model_list) > 0:
                points = 100
                msg = "Found information about the knowledge representation model used for the data"

        return (points, [{"message": msg, "points": points}])

    def rda_i2_01d(self):
        """Indicator RDA-I2-01D: Data uses FAIR-compliant vocabularies.

        This indicator is linked to the following principle: I2: (Meta)data use vocabularies that follow
        the FAIR principles.

        The indicator requires the controlled vocabulary used for the data to conform to the FAIR
        principles, and at least be documented and resolvable using globally unique.

        Returns
        -------
        points
            A number between 0 and 100 to indicate how well this indicator is supported
        msg
            Message with the results or recommendations to improve this indicator
        """
        points = 0
        msg = "This test implies access to the content of the data and match terms used there with FAIR-compliant vocabularies. As it is defined, its implementation is too costly"

        return (points, [{"message": msg, "points": points}])

    def rda_i3_01m(self):
        """Indicator RDA-I3-01M: Metadata includes references to other metadata.

        This indicator is linked to the following principle: I3: (Meta)data include qualified references
        to other (meta)data. More information about that principle can be found here.

        The indicator is about the way that metadata is connected to other metadata, for example
        through links to information about organisations, people, places, projects or time periods
        that are related to the digital object that the metadata describes.

        Returns
        -------
        points
            100/100 if ORCID is found in the metadata
        msg
            Message with the results or recommendations to improve this indicator
        """
        points, msg = self.rda_i3_03m()

        return (points, msg)

    def rda_i3_01d(self):
        """Indicator RDA-I3-01D: Data includes references to other data.

        This indicator is linked to the following principle: I3: (Meta)data include qualified references
        to other (meta)data. More information about that principle can be found here.

        The indicator is about the way that metadata is connected to other metadata, for example
        through links to information about organisations, people, places, projects or time periods
        that are related to the digital object that the metadata describes.

        Returns
        -------
        points
            Currently returns 0 points, as it requires inspecting the content of the data
        msg
            Message with the results or recommendations to improve this indicator
        """
        points = 0
        msg = "This test implies checking the presence of qualified references within the content of the data. As it is defined, its implementation is too costly."

        return (points, [{"message": msg, "points": points}])

    def rda_i3_02m(self):
        """Indicator RDA-I3-02M: Metadata includes references to other data.

        This indicator is linked to the following principle: I3: (Meta)data include qualified references
        to other (meta)data. More information about that principle can be found here.

        This indicator is about the way metadata is connected to other data, for example linking to
        previous or related research data that provides additional context to the data. Please note
        that this is not about the link from the metadata to the data it describes; that link is
        considered in principle F3 and in indicator RDA-F3-01M.

        Returns
        -------
        points
            Returns 100/100 if qualified references are found (0/100 otherwise)
        msg
            Message with the results or recommendations to improve this indicator
        """
        points = 0
        msg = "No references to other data."

        return (points, [{"message": msg, "points": points}])

    def rda_i3_02d(self):
        """Indicator RDA-I3-02D: Data includes qualified references to other data.

        This indicator is linked to the following principle: I3: (Meta)data include qualified references
        to other (meta)data. More information about that principle can be found here.

        The indicator is about the way that metadata is connected to other metadata, for example
        through links to information about organisations, people, places, projects or time periods
        that are related to the digital object that the metadata describes.

        Returns
        -------
        points
            Currently returns 0 points, as it requires inspecting the content of the data
        msg
            Message with the results or recommendations to improve this indicator
        """

        points = 0
        msg = "This test implies checking the presence of qualified references within the content of the data. As it is defined, its implementation is too costly."

        return (points, [{"message": msg, "points": points}])

    @ConfigTerms(term_id="terms_relations")
    def rda_i3_03m(self, **kwargs):
        """Indicator RDA-I3-03M: Metadata includes qualified references to other metadata.

        This indicator is linked to the following principle: I3: (Meta)data include qualified references
        to other (meta)data. More information about that principle can be found here.

        This indicator is about the way metadata is connected to other metadata, for example to
        descriptions of related resources that provide additional context to the data. The references
        need to be qualified which means that the relation

        Returns
        -------
        points
            100/100 if the ORCID appears in the metadata (ORCID considered a qualified reference to the Author of the file)
        msg
            Message with the results or recommendations to improve this indicator
        """
        terms_relations = kwargs["terms_relations"]
        terms_relations_list = terms_relations["list"]
        terms_relations_metadata = terms_relations["metadata"]

        relations_elements = terms_relations_metadata.loc[
            terms_relations_metadata["element"].isin(["contactPoints"]), "text_value"
        ]
        relations_list = relations_elements.values

        try:
            print(relations_list[0][0]["uid"])
            points = 100
            msg = "Your metadata has qualified references to other metadata"

        except:
            points = 0
            msg = "Your metadata does not have qualified references to other metadata"

        return (points, [{"message": msg, "points": points}])

    @ConfigTerms(term_id="terms_reusability_richness")
    def rda_r1_01m(self, **kwargs):
        """Indicator RDA-R1-01M: Plurality of accurate and relevant attributes are provided to allow reuse.

        This indicator is linked to the following principle: R1: (Meta)data are richly described with a
        plurality of accurate and relevant attributes. More information about that principle can be
        found here.

        The indicator concerns the quantity but also the quality of metadata provided in order to
        enhance data reusability.

        Returns
        -------
        points
            Proportional to the number of terms considered to enhance reusability
        msg
            Message with the results or recommendations to improve this indicator
        """
        points = 0

        terms_reusability_richness = kwargs["terms_reusability_richness"]
        terms_reusability_richness_list = terms_reusability_richness["list"]
        terms_reusability_richness_metadata = terms_reusability_richness["metadata"]

        reusability_element_list = []
        for element in terms_reusability_richness_list:
            element_df = terms_reusability_richness_metadata.loc[
                terms_reusability_richness_metadata["element"].isin([element[0]]),
                "text_value",
            ]

            element_values = element_df.values
            if len(element_values) > 0:
                reusability_element_list.extend(element_values)
        if len(reusability_element_list) > 0:
            msg = "Found %s metadata elements that enhance reusability: %s" % (
                len(reusability_element_list),
                reusability_element_list,
            )
        else:
            msg = "Could not fing any metadata element that enhance reusability"
        points = (
            len(reusability_element_list) / len(terms_reusability_richness_list) * 100
        )

        return (points, [{"message": msg, "points": points}])

    @ConfigTerms(term_id="terms_license")
    def rda_r1_1_01m(self, license_list=[], **kwargs):
        """Indicator RDA-R1.1-01M: Metadata includes information about the license under
        which the data can be reused.

        This indicator is linked to the following principle: R1.1: (Meta)data are released with a clear and accessible data usage license.

        This indicator is about the information that is provided in the metadata related to the conditions (e.g. obligations, restrictions) under which data can be reused. In the absence of licence information, data cannot be reused.

        Returns
        -------
        points
            100/100 if the license for data exists
        msg
            Message with the results or recommendations to improve this indicator
        """
        msg_list = []
        points = 0
        max_points = 100
        terms_license = kwargs["terms_license"]
        terms_license_list = terms_license["list"]
        terms_license_metadata = terms_license["metadata"]

        if not license_list:
            license_elements = terms_license_metadata.loc[
                terms_license_metadata["element"].isin(["license"]), "text_value"
            ]
            license_list = license_elements.values

        license_num = len(license_list)
        if license_num > 0:
            points = 100

            if license_num > 1:
                msg = "The licenses are : "
                for license in license_list:
                    msg = msg + " " + str(license) + " "
            else:
                msg = "The license is: " + str(license_list[0])

        return (points, [{"message": msg, "points": points}])

    @ConfigTerms(term_id="terms_license")
    def rda_r1_1_02m(self, license_list=[], machine_readable=False, **kwargs):
        """Indicator R1.1-02M: Metadata refers to a standard reuse license.

        This indicator is linked to the following principle: R1.1: (Meta)data are released with a clear
        and accessible data usage license.

        This indicator requires the reference to the conditions of reuse to be a standard licence,
        rather than a locally defined license.

        Returns
        -------
        points
            100/100 if the license is listed under the SPDX licenses
        msg
            Message with the results or recommendations to improve this indicator
        """
        points = 0
        max_points = 100

        terms_license = kwargs["terms_license"]
        terms_license_list = terms_license["list"]
        terms_license_metadata = terms_license["metadata"]

        if not license_list:
            license_elements = terms_license_metadata.loc[
                terms_license_metadata["element"].isin(["license"]), "text_value"
            ]
            license_list = license_elements.values

        license_num = len(license_list)
        license_standard_list = []
        points_per_license = round(max_points / license_num)
        for _license in license_list:
            if ut.is_spdx_license(_license, machine_readable=machine_readable):
                license_standard_list.append(_license)
                points += points_per_license
                logger.debug(
                    "License <%s> is considered as standard by SPDX: adding %s points"
                    % (_license, points_per_license)
                )
        if points == 100:
            msg = (
                "License/s in use are considered as standard according to SPDX license list: %s"
                % license_standard_list
            )
        elif points > 0:
            msg = (
                "A subset of the license/s in use (%s out of %s) are standard according to SDPX license list: %s"
                % (len(license_standard_list), license_num, license_standard_list)
            )
        else:
            msg = "None of the license/s defined are standard according to SPDX license list"
        msg = " ".join([msg, "(points: %s)" % points])
        logger.info(msg)

        return (points, [{"message": msg, "points": points}])

    @ConfigTerms(term_id="terms_license")
    def rda_r1_1_03m(self, **kwargs):
        """Indicator R1.1-03M: Metadata refers to a machine-understandable reuse
        license.

        This indicator is linked to the following principle: R1.1: (Meta)data are released with a clear
        and accessible data usage license.

        This indicator is about the way that the reuse licence is expressed. Rather than being a human-readable text, the licence should be expressed in such a way that it can be processed by machines, without human intervention, for example in automated searches.

        Returns
        -------
        points
            100/100 if the license is provided in such a way that is machine understandable
        msg
            Message with the results or recommendations to improve this indicator
        """
        msg_list = []

        terms_license = kwargs["terms_license"]
        terms_license_metadata = terms_license["metadata"]

        license_elements = terms_license_metadata.loc[
            terms_license_metadata["element"].isin(["license"]), "text_value"
        ]
        license_list = license_elements.values

        _points_license, _msg_license = self.rda_r1_1_02m(
            license_list=license_list, machine_readable=True
        )
        if _points_license == 100:
            _msg = "License/s are machine readable according to SPDX"
        elif _points_license == 0:
            _msg = "License/s arenot machine readable according to SPDX"
        else:
            _msg = "A subset of the license/s are machine readable according to SPDX"
        logger.info(_msg)
        msg_list.append({"message": _msg, "points": _points_license})

        return (_points_license, [{"message": msg_list, "points": _points_license}])

    @ConfigTerms(term_id="terms_provenance")
    def rda_r1_2_01m(self, **kwargs):
        """Indicator R1.2-01M: Metadata includes provenance information about community-
        specific standard.

        This indicator is linked to the following principle: R1.2: (Meta)data are associated with detailed provenance.

        This indicator requires the metadata to include information about the provenance of the data, i.e. information about the origin, history or workflow that generated the data, in a way that is compliant with the standards that are used in the community for which the data is curated.

        Returns
        -------
        points
            100/100 if provenance information is provided
        msg
            Message with the results or recommendations to improve this indicator
        """
        points = 0
        msg = "No provenance or curation  data found"
        terms_provenance = kwargs["terms_provenance"]
        terms_provenance_list = terms_provenance["list"]
        terms_provenance_metadata = terms_provenance["metadata"]

        if terms_provenance_metadata.__class__ == tuple:
            return (0, terms_provenance_metadata)

        provenance_elements = terms_provenance_metadata.loc[
            terms_provenance_metadata["element"].isin(
                ["curationAndProvenanceObligations"]
            ),
            "text_value",
        ]
        provenance_list = provenance_elements.values
        if len(provenance_list) > 0:
            points = 100

        return (points, [{"message": msg, "points": points}])

    def rda_r1_3_01m(self, **kwargs):
        """Indicator RDA-R1.3-01M: Metadata complies with a community standard.

        This indicator is linked to the following principle: R1.3: (Meta)data meet domain-relevant
        community standards.

        This indicator requires that data complies with community standards.

        Returns
        --------
        points
           100/100 if the metadata standard appears is listed under FAIRsharing
        """
        msg = "No metadata standard"
        points = 0
        offline = True
        if self.metadata_standard == []:
            return (points, [{"message": msg, "points": points}])

        try:
            f = open(self.fairsharing_metadata_path[0])
            f.close()

        except:
            msg = "The config.ini fairshraing metatdata_path does not arrive at any file. Try 'static/fairsharing_metadata_standards140224.json'"
            return (points, [{"message": msg, "points": points}])

        if self.fairsharing_username != [""]:
            offline = False

        fairsharing = ut.get_fairsharing_metadata(
            offline,
            password=self.fairsharing_password[0],
            username=self.fairsharing_username[0],
            path=self.fairsharing_metadata_path[0],
        )
        for standard in fairsharing["data"]:
            if self.metadata_standard[0] == standard["attributes"]["abbreviation"]:
                points = 100
                msg = "Metadata standard in use complies with a community standard according to FAIRsharing.org"
        return (points, [{"message": msg, "points": points}])

    @ConfigTerms(term_id="terms_reusability_richness")
    def rda_r1_3_01d(self, **kwargs):
        """Indicator RDA-R1.3-01D: Data complies with a community standard.

        This indicator is linked to the following principle: R1.3: (Meta)data meet domain-relevant
        community standards.

        This indicator requires that data complies with community standards.

        Returns
        --------
        points
           100/100 if the data standard appears in Fairsharing (0/100 otherwise)
        """
        msg = "No metadata standard"
        points = 0
        offline = True
        availableFormats = []
        fairformats = []
        path = self.fairsharing_formats_path[0]

        if self.metadata_standard == []:
            return (points, [{"message": msg, "points": points}])

        terms_reusability_richness = kwargs["terms_reusability_richness"]
        terms_reusability_richness_list = terms_reusability_richness["list"]
        terms_reusability_richness_metadata = terms_reusability_richness["metadata"]

        element = terms_reusability_richness_metadata.loc[
            terms_reusability_richness_metadata["element"].isin(["availableFormats"]),
            "text_value",
        ].values[0]
        for form in element:
            availableFormats.append(form["label"])

        try:
            f = open(path)
            f.close()

        except:
            msg = "The config.ini fairshraing metatdata_path does not arrive at any file. Try 'static/fairsharing_formats260224.txt'"
            if offline == True:
                return (points, [{"message": msg, "points": points}])

        if self.fairsharing_username != [""]:
            offline = False

        if offline == False:
            fairsharing = ut.get_fairsharing_formats(
                offline,
                password=self.fairsharing_password[0],
                username=self.fairsharing_username[0],
                path=path,
            )

            for fform in fairsharing["data"]:
                q = fform["attributes"]["name"][24:]
                fairformats.append(q)

        else:
            f = open(path, "r")
            text = f.read()
            fairformats = text.splitlines()

        for fform in fairformats:
            for aform in availableFormats:
                if fform.casefold() == aform.casefold():
                    if points == 0:
                        msg = "Your item follows the comunity standard formats: "
                    points = 100
                    msg += "  " + str(aform)

        return (points, [{"message": msg, "points": points}])

    def rda_r1_3_02m(self, **kwargs):
        """Indicator RDA-1.3-02M: Metadata is expressed in compliance with a machine-
        understandable community standard.

        This indicator is linked to the following principle: R1.3: (Meta)data meet domain-relevant
        community standards.

        This indicator requires that data complies with community standards.

        Returns
        --------
        points
           - 100/100 if the metadata standard is machine understandable (checked through FAIRsharing)
           - 0/100 otherwise
        """
        msg = "No metadata standard"
        points = 0

        if self.metadata_standard == []:
            return (points, [{"message": msg, "points": points}])

        points, msg = self.rda_r1_3_01m()
        if points == 100:
            msg = "The metadata standard in use is compliant with a machine-understandable community standard"

        return (points, [{"message": msg, "points": points}])

    def rda_r1_3_02d(self, **kwargs):
        """Indicator RDA-R1.3-02D: Data is expressed in compliance with a machine-
        understandable community standard.

        This indicator is linked to the following principle: R1.3: (Meta)data meet domain-relevant
        community standards.

        This indicator requires that data complies with community standards.

        Returns
        --------
        Points
           - 100/100 if the data format is machine understandable
           - 0/100 otherwise
        """
        msg = "No data standard found"
        points = 0

        points, msg = self.rda_r1_3_01d()
        if points == 100:
            msg = "Your data standard is expressed in compliance with a  machine-understandable community standard"

        return (points, [{"message": msg, "points": points}])<|MERGE_RESOLUTION|>--- conflicted
+++ resolved
@@ -126,22 +126,6 @@
     def get_metadata(self):
         metadata_sample = []
         eml_schema = "epos"
-<<<<<<< HEAD
-        url = self.oai_base + "/resources/details?id=" + self.item_id
-        response_payload = ut.make_http_request(url=url)
-        if not response_payload:
-            msg = "Error: empty metadata received from metadata repository: %s" % url
-            logger.error(msg)
-            raise Exception(msg)
-
-        for i in response_payload.keys():
-            if str(type(response_payload[i])) == "<class 'dict'>":
-                q = response_payload[i]
-                for j in q.keys():
-                    metadata_sample.append([eml_schema, j, q[j], i])
-            else:
-                metadata_sample.append([eml_schema, i, response_payload[i], None])
-=======
 
         final_url = self.oai_base + "/resources/details/" + self.item_id
 
@@ -211,7 +195,6 @@
                         """
             else:
                 metadata_sample.append([eml_schema, key, dicion[key], None])
->>>>>>> 9835e693
         return metadata_sample
 
     def eval_persistency(self, id_list, data_or_metadata="(meta)data"):
