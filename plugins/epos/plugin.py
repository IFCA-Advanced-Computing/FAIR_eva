--- conflicted
+++ resolved
@@ -17,12 +17,8 @@
 from dicttoxml import dicttoxml
 
 import api.utils as ut
-<<<<<<< HEAD
-from api.evaluator import ConfigTerms, EvaluatorBase
-=======
 from api.evaluator import ConfigTerms, Evaluator, MetadataValuesBase
 from api.vocabulary import Vocabulary
->>>>>>> 01152073
 
 logging.basicConfig(
     stream=sys.stdout, level=logging.DEBUG, format="'%(name)s:%(lineno)s' | %(message)s"
@@ -202,7 +198,6 @@
     """A class used to define FAIR indicators tests, tailored to the DT-GEO prototype
     metadata catalog (EPOS ICS-C based)."""
 
-<<<<<<< HEAD
     def __init__(self, *args, **kwargs):
         super().__init__(
             *args,
@@ -223,37 +218,6 @@
         # Protocol for (meta)data accessing
         if len(self.metadata) > 0:
             self.access_protocols = ["http"]
-=======
-    ...
-
-    Attributes
-    ----------
-    item_id : str
-        Digital Object identifier, which can be a generic one (DOI, PID), or an internal (e.g. an
-            identifier from the repo)
-
-    oai_base : str
-        Open Archives Initiative , This is the place in which the API will ask for the metadata. If you are working with  EPOS https://www.ics-c.epos-eu.org/api/v1/resources
-
-    lang : Language
-
-    """
-
-    def __init__(self, item_id, oai_base=None, lang="en", config=None, name="epos"):
-        # FIXME: Disable calls to parent class until a EvaluatorBase class is implemented
-        # super().__init__(item_id, oai_base, lang, self.name)
-        # global _
-        # _ = super().translation()
-
-        self.name = name
-        self.item_id = item_id
-        self.api_endpoint = oai_base
-        self.config = config
-        self.vocabulary = Vocabulary(config)
-
-        logger.debug("Using FAIR-EVA's plugin: %s" % self.name)
-
->>>>>>> 01152073
         # Config attributes
         self.terms_map = ast.literal_eval(self.config[self.name]["terms_map"])
         self.metadata_access_manual = ast.literal_eval(
@@ -1136,27 +1100,8 @@
         msg
             Message with the results or recommendations to improve this indicator
         """
-<<<<<<< HEAD
-        points = 50
-        msg = "Preservation policy depends on the authority where this Digital Object is stored"
-
-        if self.metadata_persistence:
-            if ut.check_link(self.metadata_persistence[0]):
-                points = 100
-                msg = "The preservation policy is: " + str(self.metadata_persistence[0])
-            return (points, [{"message": msg, "points": points}])
-
-        terms_access = kwargs["terms_access"]
-        terms_access_list = terms_access["list"]
-        terms_access_metadata = terms_access["metadata"]
-
-        _elements = [
-            "downloadURL",
-        ]
-=======
         points = 100  # metadata is always accessible (otherwise this check would not be executed)
         msg_list = []
->>>>>>> 01152073
 
         # Analyse temporal coverage
         data_end_date = None
