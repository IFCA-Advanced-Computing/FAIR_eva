#!/usr/bin/python
# -*- coding: utf-8 -*-
import ast
import configparser
import csv
import json
import logging
import os
import sys
import urllib
import xml.etree.ElementTree as ET

import idutils
import numpy as np
import pandas as pd
import requests
from dicttoxml import dicttoxml

import api.utils as ut
from api.evaluator import ConfigTerms, Evaluator
<<<<<<< HEAD
=======
from api.vocabulary import Vocabulary
from fair import load_config
>>>>>>> 281343ff

logging.basicConfig(
    stream=sys.stdout, level=logging.DEBUG, format="'%(name)s:%(lineno)s' | %(message)s"
)
logger = logging.getLogger("api.plugin")


class Plugin(Evaluator):
    """A class used to define FAIR indicators tests. It is tailored towards the EPOS repository

    ...

    Attributes
    ----------
    item_id : str
        Digital Object identifier, which can be a generic one (DOI, PID), or an internal (e.g. an
            identifier from the repo)

    oai_base : str
        Open Archives Initiative , This is the place in which the API will ask for the metadata. If you are working with  EPOS https://www.ics-c.epos-eu.org/api/v1/resources

    lang : Language

    """

    name = "epos"

<<<<<<< HEAD
    def __init__(self, item_id, oai_base=None, lang="en", config=None, name="epos"):
        # FIXME: Disable calls to parent class until a EvaluatorBase class is implemented
        # super().__init__(item_id, oai_base, lang, self.name)
        # global _
        # _ = super().translation()

        self.name = name
        self.item_id = item_id
        self.api_endpoint = oai_base
        self.config = config

        logger.debug("Using FAIR-EVA's plugin: %s" % self.name)

        # Metadata gathering
        metadata_sample = self.get_metadata()
        self.metadata = pd.DataFrame(
            metadata_sample,
            columns=["metadata_schema", "element", "text_value", "qualifier"],
        )
        logger.debug(
            "Obtained metadata from repository: %s" % (self.metadata.to_json())
        )
        # Protocol for (meta)data accessing
        if len(self.metadata) > 0:
            self.access_protocols = ["http"]
=======
    def __init__(self, item_id, oai_base=None, lang="en", config=None):
        logger.debug("Creating instance of %s plugin" % self.name)
        super().__init__(item_id, oai_base, lang, self.name)
        # TO REDEFINE - WHICH IS YOUR PID TYPE?
        self.id_type = "uuid"
        global _
        _ = super().translation()
        # headers
        self.metadata_endpoint_headers = {}
>>>>>>> 281343ff
        # Config attributes
        self.identifier_term = ast.literal_eval(
            self.config[self.name]["identifier_term"]
        )
        self.terms_quali_generic = ast.literal_eval(
            self.config[self.name]["terms_quali_generic"]
        )
        self.terms_quali_disciplinar = ast.literal_eval(
            self.config[self.name]["terms_quali_disciplinar"]
        )
        self.terms_cv = ast.literal_eval(self.config[self.name]["terms_cv"])
        self.supported_data_formats = ast.literal_eval(
            self.config[self.name]["supported_data_formats"]
        )
        self.terms_qualified_references = ast.literal_eval(
            self.config[self.name]["terms_qualified_references"]
        )
        self.terms_relations = ast.literal_eval(
            self.config[self.name]["terms_relations"]
        )
        self.metadata_access_manual = ast.literal_eval(
            self.config[self.name]["metadata_access_manual"]
        )
        self.data_access_manual = ast.literal_eval(
            self.config[self.name]["data_access_manual"]
        )
        self.terms_access_protocols = ast.literal_eval(
            self.config[self.name]["terms_access_protocols"]
        )

        # self.vocabularies = ast.literal_eval(self.config[self.name]["vocabularies"])

        self.dict_vocabularies = ast.literal_eval(
            self.config[self.name]["dict_vocabularies"]
        )

        self.vocabularies = list(self.dict_vocabularies.keys())
        self.metadata_standard = ast.literal_eval(
            self.config[self.name]["metadata_standard"]
        )

        self.metadata_authentication = ast.literal_eval(
            self.config[self.name]["metadata_authentication"]
        )
        self.metadata_persistence = ast.literal_eval(
            self.config[self.name]["metadata_persistence"]
        )
        self.terms_vocabularies = ast.literal_eval(
            self.config[self.name]["terms_vocabularies"]
        )
        # IANA media types
        self.internet_media_types_path = ast.literal_eval(
            self.config["internet media types"]["path"]
        )

        # You need a way to get your metadata in a similar format
        metadata_sample = self.get_metadata()
        self.metadata = pd.DataFrame(
            metadata_sample,
            columns=["metadata_schema", "element", "text_value", "qualifier"],
        )
        logger.debug("METADATA: %s" % (self.metadata))
        # Protocol for (meta)data accessing
        if len(self.metadata) > 0:
            self.access_protocols = ["http"]

    @staticmethod
    def get_ids(oai_base, pattern_to_query=""):
        url = oai_base + "/resources/search?facets=false&q=" + pattern_to_query
        response_payload = ut.make_http_request(url=url)
        results = response_payload.get("results", [])
        return [
            result["id"] for result in results["distributions"] if "id" in result.keys()
        ]

    def get_metadata(self):
        metadata_sample = []
        eml_schema = "epos"

        final_url = (
            self.api_endpoint + "/resources/details/" + self.item_id + "?extended=true"
        )

        error_in_metadata = False
        headers = {
            "accept": "application/json",
        }
        response = requests.get(
            final_url,
            headers=headers,
        )
        if not response.ok:
            msg = (
                "Error while connecting to metadata repository: %s (status code: %s)"
                % (response.url, response.status_code)
            )
            error_in_metadata = True

        # headers
        self.metadata_endpoint_headers = response.headers
        logger.debug(
            "Storing headers from metadata repository: %s"
            % self.metadata_endpoint_headers
        )

        dicion = response.json()
        if not dicion:
            msg = (
                "Error: empty metadata received from metadata repository: %s"
                % final_url
            )
            error_in_metadata = True
        if error_in_metadata:
            logger.error(msg)
            raise Exception(msg)

        for key in dicion.keys():
            if str(type(dicion[key])) == "<class 'dict'>":
                q = dicion[key]
                for key2 in q.keys():
                    metadata_sample.append([eml_schema, key2, q[key2], key])

            if key == "relatedDataProducts":
                q = dicion[key][0]

                for key2 in q.keys():
                    if str(type(q[key2])) == "<class 'dict'>":
                        w = q[key2]
                        for key3 in w.keys():
                            metadata_sample.append([eml_schema, key3, w[key3], key2])
                    elif (
                        str(type(q[key2])) == "<class 'list'>"
                        and len(q[key2]) == 0
                        and str(type(q[key2][0])) == "<class 'dict'>"
                    ):
                        w = q[key2][0]

                        for key3 in w.keys():
                            metadata_sample.append([eml_schema, key3, w[key3], key2])

                    else:
                        metadata_sample.append([eml_schema, key2, q[key2], key])
                        """Elif str(type(dicion[key])) == "<class 'list'>" and:

                        q = dicion[key]
                        if str(type(q[0])) == "<class 'dict'>":
                          if len(q) ==1:
                             q=q[0]
                             for key2 in q.keys():
                                 metadata_sample.append([eml_schema, key2, q[key2], key])
                        else:

                            for elem in q:
                                metadata_sample.append([eml_schema, key, elem, None])
                        """
            else:
                metadata_sample.append([eml_schema, key, dicion[key], None])
        return metadata_sample

    def eval_persistency(self, id_list, data_or_metadata="(meta)data"):
        points = 0
        msg_list = []
        points_per_id = round(100 / len(id_list))
        for _id in id_list:
            _points = 0
            if ut.is_persistent_id(_id):
                _msg = "Found persistent identifier for the %s: %s" % (
                    data_or_metadata,
                    _id,
                )
                _points = points_per_id
            else:
                _msg = "Identifier is not persistent for the %s: %s" % (
                    data_or_metadata,
                    _id,
                )
                _points = 0
            points += _points
            msg_list.append({"message": _msg, "points": _points})

        return (points, msg_list)

    def eval_uniqueness(self, id_list, data_or_metadata="(meta)data"):
        points = 0
        msg_list = []
        points_per_id = round(100 / len(id_list))
        for _id in id_list:
            _points = 0
            if ut.is_unique_id(_id):
                _msg = "Found a globally unique identifier for the %s: %s" % (
                    data_or_metadata,
                    _id,
                )
                _points = points_per_id
            else:
                _msg = "Identifier found for the %s is not globally unique: %s" % (
                    data_or_metadata,
                    _id,
                )
                _points = 0
            points += _points
            msg_list.append({"message": _msg, "points": _points})

        return (points, msg_list)

    @ConfigTerms(term_id="identifier_term")
    def rda_f1_01m(self, **kwargs):
        """Indicator RDA-F1-01M: Metadata is identified by a persistent identifier.

        This indicator is linked to the following principle: F1 (meta)data are assigned a globally
        unique and eternally persistent identifier. More information about that principle can be found
        here.

        This indicator evaluates whether or not the metadata is identified by a persistent identifier.
        A persistent identifier ensures that the metadata will remain findable over time, and reduces
        the risk of broken links.

        Parameters
        ----------
        identifier_term : dict
            A dictionary with metadata information about the identifier/s used for the metadata (see ConfigTerms class for further details)

        Returns
        -------
        points
            - 0/100   if no persistent identifier is used  for the metadata
            - 100/100 if a persistent identifier is used for the metadata

        msg
            Message with the results or recommendations to improve this indicator
        """
        term_data = kwargs["identifier_term"]
        term_metadata = term_data["metadata"]

        id_list = term_metadata.text_value.values

        points, msg_list = self.eval_persistency(id_list, data_or_metadata="metadata")
        logger.debug(msg_list)

        if points == 0:
            if self.metadata_persistence:
                if self.check_link(self.metadata_persistence):
                    points = 100
                    msg = "Identifier found and persistence policy given "
                    return (points, {"message": msg, "points": points})
        return (points, msg_list)

    @ConfigTerms(term_id="identifier_term_data")
    def rda_f1_01d(self, **kwargs):
        """Indicator RDA-F1-01D: Data is identified by a persistent identifier.

        This indicator is linked to the following principle: F1 (meta)data are assigned a globally
        unique and eternally persistent identifier. More information about that principle can be found
        here.

        This indicator evaluates whether or not the data is identified by a persistent identifier.
        A persistent identifier ensures that the data will remain findable over time and reduces the
        risk of broken links.

        Parameters
        ----------
        identifier_term_data : dict
            A dictionary with metadata information about the identifier/s used for the data (see ConfigTerms class for further details)

        Returns
        -------
        points
            Returns a value (out of 100) that reflects the amount of data identifiers that are persistent.
        msg
            Message with the results or recommendations to improve this indicator
        """
        term_data = kwargs["identifier_term_data"]
        term_metadata = term_data["metadata"]
        identifiers = []
        id_list = term_metadata.text_value.values[0]
        for ide in id_list:
            identifiers.append(ide["value"])

        points, msg_list = self.eval_persistency(identifiers, data_or_metadata="data")
        logger.debug(msg_list)

        return (points, msg_list)

    @ConfigTerms(term_id="identifier_term")
    def rda_f1_02m(self, **kwargs):
        """Indicator RDA-F1-02M: Metadata is identified by a globally unique identifier.

        This indicator is linked to the following principle: F1 (meta)data are assigned a globally unique and eternally persistent identifier.

        The indicator serves to evaluate whether the identifier of the metadata is globally unique, i.e. that there are no two identical
        identifiers that identify different metadata records.

        Parameters
        ----------
        identifier_term_data : dict
            A dictionary with metadata information about the identifier/s used for the data (see ConfigTerms class for further details)

        Returns
        -------
        points
            - 0/100   if the identifier used for the metadata is not globally unique.
            - 100/100 if the identifier used for the metadata is globally unique.
        msg
            Message with the results or recommendations to improve this indicator
        """
        term_data = kwargs["identifier_term"]
        term_metadata = term_data["metadata"]

        id_list = term_metadata.text_value.values
        points, msg_list = self.eval_uniqueness(id_list, data_or_metadata="metadata")
        logger.debug(msg_list)

        return (points, msg_list)

    @ConfigTerms(term_id="identifier_term_data")
    def rda_f1_02d(self, **kwargs):
        """Indicator RDA-F1-02D: Data is identified by a globally unique identifier.

        This indicator is linked to the following principle: F1 (meta)data are assigned a globally unique and eternally persistent identifier.

        The indicator serves to evaluate whether the identifier of the data is globally unique, i.e. that there are no two people that would
        use that same identifier for two different digital objects.

        Parameters
        ----------
        identifier_term_data : dict
            A dictionary with metadata information about the identifier/s used for the data (see ConfigTerms class for further details)

        Returns
        -------
        points
            Returns a value (out of 100) that reflects the amount of data identifiers that are globally unique (i.e. DOI, Handle, UUID).
        msg
            Message with the results or recommendations to improve this indicator
        """
        term_data = kwargs["identifier_term_data"]
        term_metadata = term_data["metadata"]
        identifiers = []
        id_list = term_metadata.text_value.values[0]
        for ide in id_list:
            identifiers.append(ide["value"])

        points, msg_list = self.eval_uniqueness(identifiers, data_or_metadata="data")
        logger.debug(msg_list)

        return (points, msg_list)

    @ConfigTerms(term_id="terms_findability_richness")
    def rda_f2_01m(self, **kwargs):
        """Indicator RDA-F2-01M: Rich metadata is provided to allow discovery.

        This indicator is linked to the following principle: F2: Data are described with rich metadata.

        The indicator is about the presence of metadata, but also about how much metadata is
        provided and how well the provided metadata supports discovery.

        Parameters
        ----------
        terms_findability_richness : dict (see ConfigTerms class for further details)
            A dictionary with metadata information about the elements that provide findability/discoverability richness.

        Returns
        -------
        points
            Returns a value (out of 100) that reflects the grade of compliance with the "Dublin Core Metadata for Resource Discovery".
        msg
            Message with the results or recommendations to improve this indicator.
        """
        terms_findability_dublin_core = ast.literal_eval(
            self.config["dublin-core"]["terms_findability_richness"]
        )
        if not terms_findability_dublin_core:
            points, msg_list = (
                0,
                [
                    "Dublin Core's terms/elements for 'Metadata for Resource Discovery' are not defined in configuration. Please do so within '[dublin-core]' section."
                ],
            )
        else:
            term_data = kwargs["terms_findability_richness"]
            term_list = term_data["list"]
            term_metadata = term_data["metadata"]

            dc_term_num = len(terms_findability_dublin_core)
            points_per_dc_term = round(100 / dc_term_num)

            term_metadata_num = len(term_metadata.index.to_list())
            term_list_num = len(term_list)
            if term_metadata_num == term_list_num:
                logger.debug(
                    "Gathered all metadata terms defined in configuration (%s out of %s)"
                    % (term_metadata_num, term_list_num)
                )
            else:
                logger.warning(
                    "The number of metadata elements gathered differs from the expected list defined in configuration (%s out of %s)"
                    % (term_metadata_num, term_list_num)
                )
            points = term_metadata_num * points_per_dc_term
            msg_list = [
                "Found %s (out of %s) metadata elements matching 'Dublin Core Metadata for Resource Discovery' elements"
                % (term_metadata_num, dc_term_num)
            ]

        return (points, msg_list)

    @ConfigTerms(term_id="identifier_term_data")
    def rda_f3_01m(self, **kwargs):
        """Indicator RDA-F3-01M: Metadata includes the identifier for the data.

        This indicator is linked to the following principle: F3: Metadata clearly and explicitly include the identifier of the data they describe.

        The indicator deals with the inclusion of the reference (i.e. the identifier) of the
        digital object in the metadata so that the digital object can be accessed.

        Parameters
        ----------
        identifier_term_data : dict
            A dictionary with metadata information about the identifier/s used for the data (see ConfigTerms class for further details)

        Returns
        -------
        points
            - 100 if metadata contains identifiers for the data.
            - 0 otherwise.
        msg
            Statement about the assessment exercise
        """
        term_data = kwargs["identifier_term_data"]
        term_metadata = term_data["metadata"]

        # ConfigTerms already enforces term_metadata not to be empty
        id_list = term_metadata.text_value.values[0]
        msg = "Metadata includes identifier/s for the data: %s" % id_list
        points = 100

        return (points, [{"message": msg, "points": points}])

    def rda_f4_01m(self):
        """Indicator RDA-F4-01M: Metadata is offered in such a way that it can be harvested and indexed.

        This indicator is linked to the following principle: F4: (Meta)data are registered or indexed
        in a searchable resource.

        The indicator tests whether the metadata is offered in such a way that it can be indexed.
        In some cases, metadata could be provided together with the data to a local institutional
        repository or to a domain-specific or regional portal, or metadata could be included in a
        landing page where it can be harvested by a search engine. The indicator remains broad
        enough on purpose not to  limit the way how and by whom the harvesting and indexing of
        the data might be done.

        Returns
        -------
        points
            - 100 if metadata could be gathered using any of the supported protocols (OAI-PMH, HTTP).
            - 0 otherwise.
        msg
            Message with the results or recommendations to improve this indicator
        """
        if not self.metadata.empty:
            msg = "Metadata is gathered programmatically through HTTP (API REST), thus can be harvested and indexed."
            points = 100
        else:
            msg = (
                "Could not gather metadata from endpoint: %s. Metadata cannot be harvested and indexed."
                % self.oai_base
            )
            points = 0

        return (points, [{"message": msg, "points": points}])

    @ConfigTerms(term_id="terms_access")
    def rda_a1_01m(self, **kwargs):
        """RDA indicator RDA-A1-01M: Metadata contains information to enable the user to get access to the data.

        This indicator is linked to the following principle: A1: (Meta)data are retrievable by their
        identifier using a standardised communication protocol. More information about that
        principle can be found here.

        The indicator refers to the information that is necessary to allow the requester to gain access
        to the digital object. It is (i) about whether there are restrictions to access the data (i.e.
        access to the data may be open, restricted or closed), (ii) the actions to be taken by a
        person who is interested to access the data, in particular when the data has not been
        published on the Web and (iii) specifications that the resources are available through
        eduGAIN7 or through specialised solutions such as proposed for EPOS.

        Returns
        -------
        points
            - 80/100 points if pointers for downloading the data are provided
            - 20/100 points if license information is provided (10 if license exists & 10 if open license)
        msg
            Message with the results or recommendations to improve this indicator
        """
        points = 0
        msg_list = []
        terms_access = kwargs["terms_access"]
        terms_access_list = terms_access["list"]
        terms_access_metadata = terms_access["metadata"]

        # Check #1: presence of 'downloadURL' and 'DOI'
        _elements = ["downloadURL", "identifiers"]
        data_access_elements = terms_access_metadata.loc[
            terms_access_metadata["element"].isin(_elements)
        ]

        _indexes = data_access_elements.index.to_list()

        for element in data_access_elements.values:
            if element[1] == "identifiers":
                try:
                    if element[2][0]["type"] == "DOI":
                        points += 40
                except:
                    points += 0

            else:
                points += 40

        _msg = "Found %s metadata elements for accessing the data: %s" % (
            len(_indexes),
            _elements,
        )

        logger.info(_msg)
        msg_list.append({"message": _msg, "points": points})

        # Check #2: presence of a license
        _points = 0
        license_elements = terms_access_metadata.loc[
            terms_access_metadata["element"].isin(["license"]), "text_value"
        ]
        license_list = license_elements.values
        if len(license_list) > 0:
            _points = 10
            _msg = "Found a license for the data"
        else:
            _msg = "License not found for the data"
        points += _points
        logger.info(_msg)
        msg_list.append({"message": _msg, "points": _points})

        # Check #2.1: open license listed in SPDX
        _points = 0
        _points_license, _msg_license = self.rda_r1_1_02m(license_list=license_list)
        if _points_license == 100:
            _points = 10
            _msg = "License listed in SPDX license list"
        else:
            _msg = "License not listed in SPDX license list"
        points += _points
        logger.info(_msg)
        msg_list.append({"message": _msg, "points": _points})

        logger.info("Total points for RDA-A1-01M: %s" % points)

        return (points, msg_list)

    def rda_a1_02m(self):
        """Indicator RDA-A1-02M: Metadata can be accessed manually (i.e. with human intervention).

        This indicator is linked to the following principle: A1: (Meta)data are retrievable by their
        identifier using a standardised communication protocol.

        The indicator refers to any human interactions that are needed if the requester wants to
        access metadata. The FAIR principle refers mostly to automated interactions where a
        machine is able to access the metadata, but there may also be metadata that require human
        interactions. This may be important in cases where the metadata itself contains sensitive
        information. Human interaction might involve sending an e-mail to the metadata owner, or
        calling by telephone to receive instructions.

        Returns
        -------
        points
            100/100 if the link to the manual aquisition of the metadata exists
        msg
            Message with the results or recommendations to improve this indicator
        """
        points = 0
        msg = "No reference has been found for the manual obtention of the metadata"
        msg_list = []

        if self.metadata_access_manual:
            if ut.check_link(self.metadata_access_manual[0]):
                msg = (
                    "Documentation for the manual obtention of the metadata can be found in "
                    + str(self.metadata_access_manual[0])
                )
                points = 100

        msg_list.append({"message": msg, "points": points})

        return (points, msg_list)

    def rda_a1_02d(self):
        """Indicator RDA-A1-02D: Data can be accessed manually (i.e. with human intervention).

        This indicator is linked to the following principle: A1: (Meta)data are retrievable by their
        identifier using a standardised communication protocol.

        The indicator refers to any human interactions that are needed if the requester wants to
        access data. The FAIR principle refers mostly to automated interactions where a
        machine is able to access the metadata, but there may also be metadata that require human
        interactions. This may be important in cases where the metadata itself contains sensitive
        information. Human interaction might involve sending an e-mail to the metadata owner, or
        calling by telephone to receive instructions.

        Returns
        -------
        points
            100/100 if the link to the manual aquisition of the data exists
        msg
            Message with the results or recommendations to improve this indicator
        """
        points = 0
        msg = "No reference has been found for the manual obtention of the data"
        msg_list = []

        if self.data_access_manual:
            if ut.check_link(self.data_access_manual[0]):
                msg = (
                    "Documentation for the manual obtention of the data can be found in "
                    + str(self.data_access_manual[0])
                )
                points = 100

        msg_list.append({"message": msg, "points": points})

        return (points, msg_list)

    def rda_a1_03m(self):
        """Indicator RDA-A1-03M: Metadata identifier resolves to a metadata record.

        This indicator is linked to the following principle: A1: (Meta)data are retrievable by their
        identifier using a standardised communication protocol.

        This indicator is about the resolution of the metadata identifier. The identifier assigned to
        the metadata should be associated with a resolution service that enables access to the
        metadata record.

        Returns
        -------
        points
            100/100 if the metadata record can be obtained (0/100 otherwise)
        msg
            Message with the results or recommendations to improve this indicator
        """
        points = 0
        msg = (
            "Metadata record cannot be retrieved from metadata identifier: %s"
            % self.item_id
        )
        if not self.metadata.empty:
            points = 100
            msg = (
                "Metadata record could be retrieved from metadata identifier: %s"
                % self.item_id
            )

        msg_list = [{"message": msg, "points": points}]

        return (points, msg_list)

    @ConfigTerms(term_id="terms_access")
    def rda_a1_03d(self, **kwargs):
        """Indicator RDA-A1-03D: Data identifier resolves to a digital object.

        This indicator is linked to the following principle: A1: (Meta)data are retrievable by their
        identifier using a standardised communication protocol.

        This indicator is about the resolution of the identifier that identifies the digital object. The
        identifier assigned to the data should be associated with a formally defined
        retrieval/resolution mechanism that enables access to the digital object, or provides access
        instructions for access in the case of human-mediated access. The FAIR principle and this
        indicator do not say anything about the mutability or immutability of the digital object that
        is identified by the data identifier -- this is an aspect that should be governed by a
        persistence policy of the data provider.

        Returns
        -------
        points
            A number between 0 and 100 to indicate how well this indicator is supported
            - 100/100 if all object identifiers are resolvable 0 if none
            - For any other case the resultant points will be proportional to the % of resovable identifiers
        msg
            Message with the results or recommendations to improve this indicator
        """
        points = 0
        msg = "No DOI or way to access the data was found "
        _msg_list = []
        terms_access = kwargs["terms_access"]
        terms_access_list = terms_access["list"]
        terms_access_metadata = terms_access["metadata"]

        _elements = ["downloadURL", "identifiers"]
        data_access_elements = terms_access_metadata.loc[
            terms_access_metadata["element"].isin(_elements)
        ]
        _indexes = data_access_elements.index.to_list()

        if _indexes == []:
            return (
                points,
                [
                    {
                        "message": "No DOI or way to access the data was found",
                        "points": points,
                    }
                ],
            )

        doi = terms_access_metadata.loc[
            terms_access_metadata["element"] == "identifiers"
        ].text_value
        if len(doi) == 0:
            return (points, [{"message": msg, "points": points}])
        doi = doi.values[0][0]["value"]

        if doi[:15] == "https://doi.org":
            doi = [doi[16:]]
        else:
            doi = [doi]

        if type(doi) in [str]:
            doi = [str]
        doi_items_num = len(doi)
        logger.debug("Obtained %s DOIs from metadata: %s" % (doi_items_num, doi))

        _resolves_num = 0
        for doi_item in doi:
            resolves, values = False, []
            _msgs = [
                "Found Handle/DOI identifier: %s (1 out of %s):"
                % (doi_item, doi_items_num)
            ]
            try:
                resolves, msg, values = ut.resolve_handle(doi_item)

            except Exception as e:
                _msg_list.append(str(e))
                logger.error(e)
                continue
            else:
                if resolves:
                    _resolves_num += 1
                    _msgs.append("(i) %s" % msg)
                if values:
                    _resolved_url = None
                    for _value in values:
                        if _value.get("type") in ["URL"]:
                            _resolved_url = _value["data"]["value"]
                    if _resolved_url:
                        _msgs.append("(ii) Resolution URL: %s" % _resolved_url)
                _msg_list.append(" ".join(_msgs))
        remainder = _resolves_num % doi_items_num
        if remainder == 0:
            if _resolves_num > 0:
                points = 100
        else:
            points = round((_resolves_num * 100) / doi_items_num)

        msg_list = [{"message": " ".join(_msg_list), "points": points}]

        return (points, msg_list)

    def rda_a1_04m(self, return_protocol=False):
        """Indicator RDA-A1-04M: Metadata is accessed through standarised protocol.

        This indicator is linked to the following principle: A1: (Meta)data are retrievable by their
        identifier using a standardised communication protocol.

        The indicator concerns the protocol through which the metadata is accessed and requires
        the protocol to be defined in a standard.

        Returns
        -------
        points
            100/100 if the endpoint protocol is in the accepted list of standarised protocols
        msg
            Message with the results or recommendations to improve this indicator
        """
        points = 0

        protocol = ut.get_protocol_scheme(self.api_endpoint)
        if protocol in self.terms_access_protocols:
            points = 100
            msg = "Found a standarised protocol to access the metadata record: " + str(
                protocol
            )
        else:
            msg = (
                "Found a non-standarised protocol to access the metadata record: %s"
                % str(protocol)
            )
        msg_list = [{"message": msg, "points": points}]

        if return_protocol:
            return (points, msg_list, protocol)

        return (points, msg_list)

    @ConfigTerms(term_id="terms_access")
    def rda_a1_04d(self, return_protocol=False, **kwargs):
        """Indicator RDA-A1-04D: Data is accessible through standardized protocol.

        This indicator is linked to the following principle: A1: (Meta)data are retrievable by their
        identifier using a standardised communication protocol.

        The indicator concerns the protocol through which the digital object is accessed and requires
        the protocol to be defined in a standard.

        Returns
        -------
        points
            100/100 if the download protocol is in the accepted protocols list
        msg
            Message with the results or recommendations to improve this indicator
        """
        points = 0
        msg = ""

        terms_access = kwargs["terms_access"]
        terms_access_list = terms_access["list"]
        terms_access_metadata = terms_access["metadata"]

        _elements = [
            "downloadURL",
        ]
        data_access_elements = terms_access_metadata.loc[
            terms_access_metadata["element"].isin(_elements)
        ]

        url = terms_access_metadata.loc[
            terms_access_metadata["element"] == "downloadURL", "text_value"
        ]

        if len(url.values) == 0:
            return (
                points,
                [
                    {
                        "message": "Could not check data access protocol: EPOS metadata element <downloadURL> not found",
                        "points": points,
                    }
                ],
            )

        protocol_list = []

        for link in url.values:
            parsed_endpoint = urllib.parse.urlparse(link)
            protocol = parsed_endpoint.scheme
            if protocol in self.terms_access_protocols:
                points = 100
                protocol_list.append(protocol)

        if points == 100:
            msg = "Found %s standarised protocols to access the data: %s" % (
                len(protocol_list),
                protocol_list,
            )
        msg_list = [{"message": msg, "points": points}]

        if return_protocol:
            return (points, msg_list, protocol_list)

        return (points, msg_list)

    @ConfigTerms(term_id="terms_access")
    def rda_a1_05d(self, **kwargs):
        """Indicator RDA-A1-05D: Data can be accessed automatically (i.e. by a computer program).

        This indicator is linked to the following principle: A1: (Meta)data are retrievable by their
        identifier using a standardised communication protocol. More information about that
        principle can be found here.

        The indicator refers to automated interactions between machines to access digital objects.
        The way machines interact and grant access to the digital object will be evaluated by the
        indicator.

        Returns
        -------
        points
            100/100 if the downloadURL link is provided and resolvable
        msg
            Message with the results or recommendations to improve this indicator
        """

        points = 0
        msg_list = []

        terms_access = kwargs["terms_access"]
        terms_access_list = terms_access["list"]
        terms_access_metadata = terms_access["metadata"]

        url = terms_access_metadata.loc[
            terms_access_metadata["element"] == "downloadURL", "text_value"
        ]
        url_list = url.values
        if len(url_list) > 0:
            for link in url_list:
                if ut.check_link(link):
                    points = 100
                    msg_list.append(
                        {
                            "message": "Data can be accessed programmatically: the URL is resolvable: %s"
                            % str(link),
                            "points": points,
                        }
                    )
        else:
            return (
                points,
                [
                    {
                        "message": "Could not check data access protocol: EPOS metadata element <downloadURL> not found",
                        "points": points,
                    }
                ],
            )

        return (points, msg_list)

    def rda_a1_1_01m(self):
        """Indicator RDA-A1.1_01M: Metadata is accessible through a free access
        protocol.

        This indicator is linked to the following principle: A1.1: The protocol is open, free and
        universally implementable. More information about that principle can be found here.

        The indicator tests that the protocol that enables the requester to access metadata can be
        freely used. Such free use of the protocol enhances data reusability.

        Returns
        -------
        points
            100/100 if the endpoint protocol is in the list of accepted free protocols
        msg
            Message with the results or recommendations to improve this indicator
        """
        points, msg_list, protocol = self.rda_a1_04m(return_protocol=True)
        if points == 100:
            msg_list = [
                {
                    "message": "Found a free protocol to access the metadata record: %s"
                    % protocol,
                    "points": points,
                }
            ]

        return (points, msg_list)

    def rda_a1_1_01d(self):
        """Indicator RDA-A1.1-01D: Data is accessible through a free access protocol.

        This indicator is linked to the following principle: A1.1: The protocol is open, free and
        universally implementable. More information about that principle can be found here.

        The indicator tests that the protocol that enables the requester to access metadata can be
        freely used. Such free use of the protocol enhances data reusability.

        Returns
        -------
        points
            100/100 if the downloadURL protocol is in the list of accepted free protocols
        msg
            Message with the results or recommendations to improve this indicator
        """
        found_download_url = False
        result_data = self.rda_a1_04d(return_protocol=True)
        if len(result_data) == 3:
            points, msg_list, protocol_list = result_data
            found_download_url = True
        else:
            points, msg_list = result_data

        if points == 0:
            if found_download_url:
                msg_list = [
                    {
                        "message": "None of the protocol/s to access the data is free",
                        "points": points,
                    }
                ]
        elif points == 100:
            msg_list = [
                {
                    "message": "Found free protocol/s to access the data: %s"
                    % " ".join(protocol_list),
                    "points": points,
                }
            ]

        return (points, msg_list)

    def rda_a1_2_01d(self):
        """Indicator RDA-A1_2-01D The protocol allows for an authentication and authorisation where necessary.
        The indicator requires the way that access to the digital object can be authenticated and
        authorised and that data accessibility is specifically described and adequately documented.
        Technical proposal:

        Returns
        -------
        points
            - 0/100   if there is no known authentication/authorisation protocol
            - 100/100 If the authentication/authorisation protocol is given through config.ini
        msg
            Message with the results or recommendations to improve this indicator
        """
        points = 0
        msg = "At the time, EPOS does not provide authentication or authorisation protocols"
        if self.metadata_authentication:
            points = 100
            msg = "The authentication is given by: " + str(
                self.metadata_authentication[0]
            )
        return points, msg

    @ConfigTerms(term_id="terms_access")
    def rda_a2_01m(self, return_protocol=False, **kwargs):
        """Indicator RDA-A2-01M A2: Metadata should be  accessible even when the data is no longer available.
        The indicator intends to verify that information about a digital object is still available after
        the object has been deleted or otherwise has been lost. If possible, the metadata that
        remains available should also indicate why the object is no longer available.
        Technical proposal:
        -------

        points
            - 50/100 If there is no given metadata persistence policy , depends on the authority where this Digital Object is stored
            - 100/100 if the metadata persistence policy is given
        msg
            Message with the results or recommendations to improve this indicator
        """
        points = 50
        msg = "Preservation policy depends on the authority where this Digital Object is stored"

        if self.metadata_persistence:
            if ut.check_link(self.metadata_persistence[0]):
                points = 100
                msg = "The preservation policy is: " + str(self.metadata_persistence[0])
            return (points, [{"message": msg, "points": points}])

        terms_access = kwargs["terms_access"]
        terms_access_list = terms_access["list"]
        terms_access_metadata = terms_access["metadata"]

        _elements = [
            "downloadURL",
        ]

        url = terms_access_metadata.loc[
            terms_access_metadata["element"] == "downloadURL", "text_value"
        ]

        if len(url.values) == 0:
            return (
                points,
                [
                    {
                        "message": "Could not check data access protocol or persistence policy: EPOS metadata element <downloadURL> not found",
                        "points": points,
                    }
                ],
            )
        else:
            if not ut.check_link(url.values[0]):
                points = 100
                msg = "Metadata is available after the data is no longer available."

        return (points, [{"message": msg, "points": points}])

    @ConfigTerms(term_id="terms_vocabularies")
    def rda_i1_01m(self, **kwargs):
        """Indicator RDA-I1-01M: Metadata uses knowledge representation expressed in standarised format.

        This indicator is linked to the following principle: I1: (Meta)data use a formal,
        accessible, shared, and broadly applicable language for knowledge representation.

        The indicator serves to determine that an appropriate standard is used to express
        knowledge, in particular the data model and format.

        Returns
        -------
        points
            Points are proportional to the number of followed vocabularies

        msg
            Message with the results or recommendations to improve this indicator
        """
        points = 0

        msg = "No internet media file path found"
        passed = 0
        terms_vocabularies = kwargs["terms_vocabularies"]
        terms_vocabularies_list = terms_vocabularies["list"]
        terms_vocabularies_metadata = terms_vocabularies["metadata"]
        used_vocabularies = []
        vocabularies_element_list = []
        passed = 0
        not_available_msg = "Not available vocabularies: "
        available_msg = "Checked vocabularies: "
        passed_msg = "Vocabularies followed: "
        total = len(self.vocabularies)
        for element in terms_vocabularies_list:
            element_df = terms_vocabularies_metadata.loc[
                terms_vocabularies_metadata["element"].isin([element[0]]),
                "text_value",
            ]

            element_values = element_df.values
            if len(element_values) > 0:
                vocabularies_element_list.append(element_values)

            else:
                vocabularies_element_list.append("Not available")

        for i in range(len(vocabularies_element_list)):
            if vocabularies_element_list[i] != "Not available":
                used_vocabularies.append(self.vocabularies[i])
        info = dict(zip(self.vocabularies, vocabularies_element_list))
        for vocab in info.keys():
            if vocab == "ROR":
                for iden in info[vocab][0]:
                    # return(0,'testing')
                    if iden["type"] == "ROR":
                        exists, name = ut.check_ror(iden["value"])
                        if exists:
                            if name == info[vocab][0][0]["dataProviderLegalName"]:
                                passed += 1
                                passed_msg += vocab + ", "

            # Not sure on how to validate PIC
            if vocab == "imtypes":
                points2, msg2 = self.rda_i1_01d()

                if points2 == 100:
                    passed += 1
                    passed_msg += vocab + ", "

            if vocab == "spdx":
                points3, mg3 = self.rda_r1_1_02m()

                if points3 == 100:
                    passed += 1
                    passed_msg += vocab + ", "

            if vocab == "ORCID":
                orc = info[vocab][0][0]["uid"]

                if idutils.is_orcid(orc):
                    passed += 1
                    passed_msg += vocab + ", "

            else:
                if info[vocab] == "Not available":
                    total -= 1
                    not_available_msg += vocab + ", "

        points = passed / total * 100

        for voc in used_vocabularies:
            available_msg += voc + ", "

        msg = not_available_msg + "\n" + available_msg + "\n " + passed_msg

        return (points, [{"message": msg, "points": points}])

    @ConfigTerms(term_id="terms_reusability_richness")
    def rda_i1_01d(self, **kwargs):
        """Indicator RDA-I1-01D: Data uses knowledge representation expressed in standarised format.

        This indicator is linked to the following principle: I1: (Meta)data use a formal,
        accessible, shared, and broadly applicable language for knowledge representation.

        The indicator serves to determine that an appropriate standard is used to express
        knowledge, in particular the data model and format.

        Returns
        -------
        points
            100/100 If the file format is listed under IANA Internet Media Types
        msg
            Message with the results or recommendations to improve this indicator
        """
        points = 0
        msg = "No internet media file path found"
        internetMediaFormats = []
        availableFormats = []
        path = self.internet_media_types_path[0]

        try:
            f = open(path)
            f.close()

        except:
            msg = "The config.ini internet media types file path does not arrive at any file. Try 'static/internetmediatipes190224.csv'"
            return (points, [{"message": msg, "points": points}])

        f = open(path)
        csv_reader = csv.reader(f)

        for row in csv_reader:
            internetMediaFormats.append(row[0])

        f.close()

        terms_reusability_richness = kwargs["terms_reusability_richness"]
        terms_reusability_richness_list = terms_reusability_richness["list"]
        terms_reusability_richness_metadata = terms_reusability_richness["metadata"]

        ele = terms_reusability_richness_metadata.loc[
            terms_reusability_richness_metadata["element"].isin(["availableFormats"]),
            "text_value",
        ]
        if len(ele.values) < 1:
            return (points, [{"message": msg, "points": points}])

        element = terms_reusability_richness_metadata.loc[
            terms_reusability_richness_metadata["element"].isin(["availableFormats"]),
            "text_value",
        ].values[0]

        for form in element:
            availableFormats.append(form["label"])

        msg = "None of the formats appear in internet media types"
        for aform in availableFormats:
            for iform in internetMediaFormats:
                if aform.casefold() == iform.casefold():
                    points = 100
                    msg = "Your data uses a correct way to present information present in https://www.iana.org/assignments/media-types/media-types.xhtml "
        return (points, [{"message": msg, "points": points}])

    def rda_i1_02m(self, **kwargs):
        """Indicator RDA-I1-02M: Metadata uses machine-understandable knowledge representation.

        This indicator is linked to the following principle: I1: (Meta)data use a formal, accessible,
        shared, and broadly applicable language for knowledge representation. M

        This indicator focuses on the machine-understandability aspect of the data. This means that
        data should be readable and thus interoperable for machines without any requirements such
        as specific translators or mappings.

        Returns
        -------
        points
            - 100/100 if metadata uses machine understandable knowledge representation (0/100 otherwise)
        msg
            Message with the results or recommendations to improve this indicator
        """
        _title = "Metadata uses machine-understandable knowledge representation"
        _checks = {
            "FAIR-EVA-I1-02M-1": {
                "title": "Media type gathered from HTTP headers",
                "critical": True,
                "success": False,
            },
            "FAIR-EVA-I1-02M-2": {
                "title": "Media type listed under IANA Internet Media Types",
                "critical": True,
                "success": False,
            },
        }
        _points = 0

        # FAIR-EVA-I1-02M-1: Get serialization media type from HTTP headers
        content_type = self.metadata_endpoint_headers.get("Content-Type", "")
        if content_type:
            _msg = "Found media type '%s' through HTTP headers" % content_type
            logger.info(_msg)
            _checks["FAIR-EVA-I1-02M-1"].update(
                {
                    "success": True,
                    "points": 100,
                }
            )
        else:
            _msg = (
                "The metadata standard in use does not provide a machine-understandable knowledge expression: %s"
                % self.metadata_standard
            )
            logger.warning(_msg)

        # FAIR-EVA-I1-02M-2: Serialization format listed under IANA Media Types
        if content_type in Vocabulary.get_iana_media_types():
            _msg = (
                "Metadata serialization format '%s' listed under IANA Media Types"
                % content_type
            )
            logger.info(_msg)
            _checks["FAIR-EVA-I1-02M-2"].update(
                {
                    "success": True,
                    "points": 100,
                }
            )
            _points = 100
        else:
            _msg = "Metadata serialization format is not listed under IANA Internet Media Types"
            logger.warning(_msg)

        return (_points, _checks)

    @ConfigTerms(term_id="terms_data_model")
    def rda_i1_02d(self, **kwargs):
        """Indicator RDA-I1-02D: Data uses machine-understandable knowledge representation.

        This indicator is linked to the following principle: I1: (Meta)data use a formal, accessible,
        shared, and broadly applicable language for knowledge representation.

        This indicator focuses on the machine-understandability aspect of the data. This means that
        data should be readable and thus interoperable for machines without any requirements such
        as specific translators or mappings.

        Returns
        -------
        points
            - 100/100 if data models correspond to machine readable formats
            - Otherwise, the resultant score will be proportional to the percentage of machine readable formats
        msg
            Message with the results or recommendations to improve this indicator
        """
        points = 0

        terms_data_model = kwargs["terms_data_model"]
        terms_data_model_list = terms_data_model["list"]
        terms_data_model_metadata = terms_data_model["metadata"]

        if len(terms_data_model_list) == 0:
            msg = "EPOS API does not provide information about the knowledge representation model used for the data"

        else:
            element = terms_data_model_list
            data_model_elements = terms_data_model_metadata.loc[
                terms_data_model_metadata["element"].isin([element[0]]),
                "text_value",
            ]
            data_model_list = data_model_elements.values
            if len(data_model_list) > 0:
                points = 100
                msg = "Found information about the knowledge representation model used for the data"

        return (points, [{"message": msg, "points": points}])

    def rda_i2_01m(self):
        """Indicator RDA-I2-01D: Data uses FAIR-compliant vocabularies.

        This indicator is linked to the following principle: I2: (Meta)data use vocabularies that follow
        the FAIR principles.

        The indicator requires the controlled vocabulary used for the data to conform to the FAIR
        principles, and at least be documented and resolvable using globally unique.

        Returns
        -------
        points
            A number between 0 and 100 to indicate how well this indicator is supported
        msg
            Message with the results or recommendations to improve this indicator
        """
        points = 0
        msg = "The checked vocabularies the current version are:"
        passed = 0

        for vocab in self.dict_vocabularies.keys():
            if not vocab == self.dict_vocabularies[vocab]:
                if ut.check_link(self.dict_vocabularies[vocab]):
                    passed += 1
                    msg += vocab + " "
        points = passed / len(self.dict_vocabularies.keys()) * 100
        return (points, [{"message": msg, "points": points}])

    def rda_i2_01d(self):
        """Indicator RDA-I2-01D: Data uses FAIR-compliant vocabularies.

        This indicator is linked to the following principle: I2: (Meta)data use vocabularies that follow
        the FAIR principles.

        The indicator requires the controlled vocabulary used for the data to conform to the FAIR
        principles, and at least be documented and resolvable using globally unique.

        Returns
        -------
        points
            A number between 0 and 100 to indicate how well this indicator is supported
        msg
            Message with the results or recommendations to improve this indicator
        """
        points = 0
        msg = "This test implies access to the content of the data and match terms used there with FAIR-compliant vocabularies. As it is defined, its implementation is too costly"

        return (points, [{"message": msg, "points": points}])

    def rda_i3_01m(self):
        """Indicator RDA-I3-01M: Metadata includes references to other metadata.

        This indicator is linked to the following principle: I3: (Meta)data include qualified references
        to other (meta)data. More information about that principle can be found here.

        The indicator is about the way that metadata is connected to other metadata, for example
        through links to information about organisations, people, places, projects or time periods
        that are related to the digital object that the metadata describes.

        Returns
        -------
        points
            100/100 if ORCID is found in the metadata
        msg
            Message with the results or recommendations to improve this indicator
        """
        points, msg = self.rda_i3_03m()

        return (points, msg)

    def rda_i3_01d(self):
        """Indicator RDA-I3-01D: Data includes references to other data.

        This indicator is linked to the following principle: I3: (Meta)data include qualified references
        to other (meta)data. More information about that principle can be found here.

        The indicator is about the way that metadata is connected to other metadata, for example
        through links to information about organisations, people, places, projects or time periods
        that are related to the digital object that the metadata describes.

        Returns
        -------
        points
            Currently returns 0 points, as it requires inspecting the content of the data
        msg
            Message with the results or recommendations to improve this indicator
        """
        points = 0
        msg = "This test implies checking the presence of qualified references within the content of the data. As it is defined, its implementation is too costly."

        return (points, [{"message": msg, "points": points}])

    def rda_i3_02m(self):
        """Indicator RDA-I3-02M: Metadata includes references to other data.

        This indicator is linked to the following principle: I3: (Meta)data include qualified references
        to other (meta)data. More information about that principle can be found here.

        This indicator is about the way metadata is connected to other data, for example linking to
        previous or related research data that provides additional context to the data. Please note
        that this is not about the link from the metadata to the data it describes; that link is
        considered in principle F3 and in indicator RDA-F3-01M.

        Returns
        -------
        points
            Returns 100/100 if qualified references are found (0/100 otherwise)
        msg
            Message with the results or recommendations to improve this indicator
        """
        points = 0
        msg = "No references to other data."

        return (points, [{"message": msg, "points": points}])

    def rda_i3_02d(self):
        """Indicator RDA-I3-02D: Data includes qualified references to other data.

        This indicator is linked to the following principle: I3: (Meta)data include qualified references
        to other (meta)data. More information about that principle can be found here.

        The indicator is about the way that metadata is connected to other metadata, for example
        through links to information about organisations, people, places, projects or time periods
        that are related to the digital object that the metadata describes.

        Returns
        -------
        points
            Currently returns 0 points, as it requires inspecting the content of the data
        msg
            Message with the results or recommendations to improve this indicator
        """

        points = 0
        msg = "This test implies checking the presence of qualified references within the content of the data. As it is defined, its implementation is too costly."

        return (points, [{"message": msg, "points": points}])

    @ConfigTerms(term_id="terms_relations")
    def rda_i3_03m(self, **kwargs):
        """Indicator RDA-I3-03M: Metadata includes qualified references to other metadata.

        This indicator is linked to the following principle: I3: (Meta)data include qualified references
        to other (meta)data. More information about that principle can be found here.

        This indicator is about the way metadata is connected to other metadata, for example to
        descriptions of related resources that provide additional context to the data. The references
        need to be qualified which means that the relation

        Returns
        -------
        points
            100/100 if the ORCID appears in the metadata (ORCID considered a qualified reference to the Author of the file)
        msg
            Message with the results or recommendations to improve this indicator
        """
        terms_relations = kwargs["terms_relations"]
        terms_relations_list = terms_relations["list"]
        terms_relations_metadata = terms_relations["metadata"]

        relations_elements = terms_relations_metadata.loc[
            terms_relations_metadata["element"].isin(["contactPoints"]), "text_value"
        ]
        relations_list = relations_elements.values

        try:
            print(relations_list[0][0]["uid"])
            points = 100
            msg = "Your metadata has qualified references to other metadata"

        except:
            points = 0
            msg = "Your metadata does not have qualified references to other metadata"

        return (points, [{"message": msg, "points": points}])

    @ConfigTerms(term_id="terms_reusability_richness")
    def rda_r1_01m(self, **kwargs):
        """Indicator RDA-R1-01M: Plurality of accurate and relevant attributes are provided to allow reuse.

        This indicator is linked to the following principle: R1: (Meta)data are richly described with a
        plurality of accurate and relevant attributes. More information about that principle can be
        found here.

        The indicator concerns the quantity but also the quality of metadata provided in order to
        enhance data reusability.

        Returns
        -------
        points
            Proportional to the number of terms considered to enhance reusability
        msg
            Message with the results or recommendations to improve this indicator
        """
        points = 0

        terms_reusability_richness = kwargs["terms_reusability_richness"]
        terms_reusability_richness_list = terms_reusability_richness["list"]
        terms_reusability_richness_metadata = terms_reusability_richness["metadata"]

        reusability_element_list = []
        for element in terms_reusability_richness_list:
            element_df = terms_reusability_richness_metadata.loc[
                terms_reusability_richness_metadata["element"].isin([element[0]]),
                "text_value",
            ]

            element_values = element_df.values
            if len(element_values) > 0:
                reusability_element_list.extend(element_values)
        if len(reusability_element_list) > 0:
            msg = "Found %s metadata elements that enhance reusability: %s" % (
                len(reusability_element_list),
                reusability_element_list,
            )
        else:
            msg = "Could not fing any metadata element that enhance reusability"
        points = (
            len(reusability_element_list) / len(terms_reusability_richness_list) * 100
        )

        return (points, [{"message": msg, "points": points}])

    @ConfigTerms(term_id="terms_license")
    def rda_r1_1_01m(self, license_list=[], **kwargs):
        """Indicator RDA-R1.1-01M: Metadata includes information about the license under
        which the data can be reused.

        This indicator is linked to the following principle: R1.1: (Meta)data are released with a clear and accessible data usage license.

        This indicator is about the information that is provided in the metadata related to the conditions (e.g. obligations, restrictions) under which data can be reused. In the absence of licence information, data cannot be reused.

        Returns
        -------
        points
            100/100 if the license for data exists
        msg
            Message with the results or recommendations to improve this indicator
        """
        msg_list = []
        points = 0
        max_points = 100
        terms_license = kwargs["terms_license"]
        terms_license_list = terms_license["list"]
        terms_license_metadata = terms_license["metadata"]

        if not license_list:
            license_elements = terms_license_metadata.loc[
                terms_license_metadata["element"].isin(["license"]), "text_value"
            ]
            license_list = license_elements.values

        license_num = len(license_list)
        if license_num > 0:
            points = 100

            if license_num > 1:
                msg = "The licenses are : "
                for license in license_list:
                    msg = msg + " " + str(license) + " "
            else:
                msg = "The license is: " + str(license_list[0])

        return (points, [{"message": msg, "points": points}])

    @ConfigTerms(term_id="terms_license")
    def rda_r1_1_02m(self, license_list=[], machine_readable=False, **kwargs):
        """Indicator R1.1-02M: Metadata refers to a standard reuse license.

        This indicator is linked to the following principle: R1.1: (Meta)data are released with a clear
        and accessible data usage license.

        This indicator requires the reference to the conditions of reuse to be a standard licence,
        rather than a locally defined license.

        Returns
        -------
        points
            100/100 if the license is listed under the SPDX licenses
        msg
            Message with the results or recommendations to improve this indicator
        """
        points = 0
        max_points = 100

        terms_license = kwargs["terms_license"]
        terms_license_list = terms_license["list"]
        terms_license_metadata = terms_license["metadata"]

        if not license_list:
            license_elements = terms_license_metadata.loc[
                terms_license_metadata["element"].isin(["license"]), "text_value"
            ]
            license_list = license_elements.values

        license_num = len(license_list)
        license_standard_list = []
        points_per_license = round(max_points / license_num)
        for _license in license_list:
            if ut.is_spdx_license(_license, machine_readable=machine_readable):
                license_standard_list.append(_license)
                points += points_per_license
                logger.debug(
                    "License <%s> is considered as standard by SPDX: adding %s points"
                    % (_license, points_per_license)
                )
        if points == 100:
            msg = (
                "License/s in use are considered as standard according to SPDX license list: %s"
                % license_standard_list
            )
        elif points > 0:
            msg = (
                "A subset of the license/s in use (%s out of %s) are standard according to SDPX license list: %s"
                % (len(license_standard_list), license_num, license_standard_list)
            )
        else:
            msg = "None of the license/s defined are standard according to SPDX license list"
        msg = " ".join([msg, "(points: %s)" % points])
        logger.info(msg)

        return (points, [{"message": msg, "points": points}])

    @ConfigTerms(term_id="terms_license")
    def rda_r1_1_03m(self, **kwargs):
        """Indicator R1.1-03M: Metadata refers to a machine-understandable reuse
        license.

        This indicator is linked to the following principle: R1.1: (Meta)data are released with a clear
        and accessible data usage license.

        This indicator is about the way that the reuse licence is expressed. Rather than being a human-readable text, the licence should be expressed in such a way that it can be processed by machines, without human intervention, for example in automated searches.

        Returns
        -------
        points
            100/100 if the license is provided in such a way that is machine understandable
        msg
            Message with the results or recommendations to improve this indicator
        """
        terms_license = kwargs["terms_license"]
        terms_license_metadata = terms_license["metadata"]

        license_elements = terms_license_metadata.loc[
            terms_license_metadata["element"].isin(["license"]), "text_value"
        ]
        license_list = license_elements.values

        _points_license, _msg_license = self.rda_r1_1_02m(
            license_list=license_list, machine_readable=True
        )
        if _points_license == 100:
            _msg = "License/s are machine readable according to SPDX"
        elif _points_license == 0:
            _msg = "License/s are not machine readable according to SPDX"
        else:
            _msg = "A subset of the license/s are machine readable according to SPDX"
        logger.info(_msg)

        return (_points_license, [{"message": _msg, "points": _points_license}])

    @ConfigTerms(term_id="terms_provenance")
    def rda_r1_2_01m(self, **kwargs):
        """Indicator R1.2-01M: Metadata includes provenance information about community-
        specific standard.

        This indicator is linked to the following principle: R1.2: (Meta)data are associated with detailed provenance.

        This indicator requires the metadata to include information about the provenance of the data, i.e. information about the origin, history or workflow that generated the data, in a way that is compliant with the standards that are used in the community for which the data is curated.

        Returns
        -------
        points
            100/100 if provenance information is provided
        msg
            Message with the results or recommendations to improve this indicator
        """
        points = 0
        msg = "No provenance or curation  data found"
        terms_provenance = kwargs["terms_provenance"]
        terms_provenance_list = terms_provenance["list"]
        terms_provenance_metadata = terms_provenance["metadata"]

        if terms_provenance_metadata.__class__ == tuple:
            return (0, terms_provenance_metadata)

        provenance_elements = terms_provenance_metadata.loc[
            terms_provenance_metadata["element"].isin(
                ["curationAndProvenanceObligations"]
            ),
            "text_value",
        ]
        provenance_list = provenance_elements.values
        if len(provenance_list) > 0:
            points = 100

        return (points, [{"message": msg, "points": points}])

    def rda_r1_3_01m(self, **kwargs):
        """Indicator RDA-R1.3-01M: Metadata complies with a community standard.

        This indicator is linked to the following principle: R1.3: (Meta)data meet domain-relevant
        community standards.

        This indicator requires that data complies with community standards.

        Returns
        --------
        points
           100/100 if the metadata standard appears is listed under FAIRsharing
        """
        msg = "No metadata standard"
        points = 0

        for standard in Vocabulary.get_fairsharing(
            search_topic=self.metadata_standard[0]
        ):
            if self.metadata_standard[0] == standard["attributes"]["abbreviation"]:
                points = 100
                logger.debug(
                    "Metadata standard '%s' found under FAIRsharing registry"
                    % self.metadata_standard[0]
                )
                msg = "Metadata standard in use complies with a community standard according to FAIRsharing.org"

        return (points, [{"message": msg, "points": points}])

    @ConfigTerms(term_id="terms_reusability_richness")
    def rda_r1_3_01d(self, **kwargs):
        """Indicator RDA-R1.3-01D: Data complies with a community standard.

        This indicator is linked to the following principle: R1.3: (Meta)data meet domain-relevant
        community standards.

        This indicator requires that data complies with community standards.

        Returns
        --------
        points
           100/100 if the data standard appears in Fairsharing (0/100 otherwise)
        """
        msg = ""
        points = 0
        availableFormats = []
        fairformats = []

        if self.metadata_standard == []:
            return (points, [{"message": msg, "points": points}])

        terms_reusability_richness = kwargs["terms_reusability_richness"]
        terms_reusability_richness_list = terms_reusability_richness["list"]
        terms_reusability_richness_metadata = terms_reusability_richness["metadata"]

        ele = terms_reusability_richness_metadata.loc[
            terms_reusability_richness_metadata["element"].isin(["availableFormats"]),
            "text_value",
        ]
        if len(ele.values) < 1:
            return (points, [{"message": msg, "points": points}])

        element = terms_reusability_richness_metadata.loc[
            terms_reusability_richness_metadata["element"].isin(["availableFormats"]),
            "text_value",
        ].values[0]
        for form in element:
            availableFormats.append(form["label"])

        standard_formats_found = []
        for aform in availableFormats:
            fs_content = Vocabulary.get_fairsharing(search_topic=aform)
            abbreviation_list = []
            if fs_content:
                abbreviation_list = [
                    item["attributes"]["abbreviation"] for item in fs_content
                ]
                logger.debug(
                    "List of abbreviations found for format '%s': %s"
                    % (aform, abbreviation_list)
                )
                if aform.casefold() in abbreviation_list:
                    logger.debug("Format '%s' found under FAIRsharing registry" % aform)
                    standard_formats_found.append(aform)

        # Score
        if standard_formats_found:
            msg = (
                "Data complies with the following community standard/s: %s"
                % standard_formats_found
            )
            points = 100
            logger.info(msg)
        else:
            msg = (
                "Data formats found do not comply with community standard/s: %s"
                % availableFormats
            )
            logger.warning(msg)

        return (points, [{"message": msg, "points": points}])

    def rda_r1_3_02m(self, **kwargs):
        """Indicator RDA-1.3-02M: Metadata is expressed in compliance with a machine-
        understandable community standard.

        This indicator is linked to the following principle: R1.3: (Meta)data meet domain-relevant
        community standards.

        This indicator requires that data complies with community standards.

        Returns
        --------
        points
           - 100/100 if the metadata standard is machine understandable (checked through FAIRsharing)
           - 0/100 otherwise
        """
        msg = "No metadata standard"
        points = 0

        if self.metadata_standard == []:
            return (points, [{"message": msg, "points": points}])

        points, msg = self.rda_r1_3_01m()
        if points == 100:
            msg = "The metadata standard in use is compliant with a machine-understandable community standard"

        return (points, [{"message": msg, "points": points}])

    def rda_r1_3_02d(self, **kwargs):
        """Indicator RDA-R1.3-02D: Data is expressed in compliance with a machine-
        understandable community standard.

        This indicator is linked to the following principle: R1.3: (Meta)data meet domain-relevant
        community standards.

        This indicator requires that data complies with community standards.

        Returns
        --------
        Points
           - 100/100 if the data format is machine understandable
           - 0/100 otherwise
        """
        msg = ""
        points = 0

        points, _msg = self.rda_r1_3_01d()
        if points == 100:
            msg = "Your data standard is expressed in compliance with a  machine-understandable community standard"
        else:
            msg = "No data standard found"

        return (points, [{"message": msg, "points": points}])<|MERGE_RESOLUTION|>--- conflicted
+++ resolved
@@ -18,11 +18,8 @@
 
 import api.utils as ut
 from api.evaluator import ConfigTerms, Evaluator
-<<<<<<< HEAD
-=======
 from api.vocabulary import Vocabulary
-from fair import load_config
->>>>>>> 281343ff
+
 
 logging.basicConfig(
     stream=sys.stdout, level=logging.DEBUG, format="'%(name)s:%(lineno)s' | %(message)s"
@@ -50,7 +47,6 @@
 
     name = "epos"
 
-<<<<<<< HEAD
     def __init__(self, item_id, oai_base=None, lang="en", config=None, name="epos"):
         # FIXME: Disable calls to parent class until a EvaluatorBase class is implemented
         # super().__init__(item_id, oai_base, lang, self.name)
@@ -76,17 +72,6 @@
         # Protocol for (meta)data accessing
         if len(self.metadata) > 0:
             self.access_protocols = ["http"]
-=======
-    def __init__(self, item_id, oai_base=None, lang="en", config=None):
-        logger.debug("Creating instance of %s plugin" % self.name)
-        super().__init__(item_id, oai_base, lang, self.name)
-        # TO REDEFINE - WHICH IS YOUR PID TYPE?
-        self.id_type = "uuid"
-        global _
-        _ = super().translation()
-        # headers
-        self.metadata_endpoint_headers = {}
->>>>>>> 281343ff
         # Config attributes
         self.identifier_term = ast.literal_eval(
             self.config[self.name]["identifier_term"]
