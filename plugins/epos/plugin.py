#!/usr/bin/python
# -*- coding: utf-8 -*-
import ast
import configparser
import idutils
import logging
import os
import urllib

from api.evaluator import Evaluator
from api.evaluator import ConfigTerms
from fair import load_config
import pandas as pd
import requests
import sys
import csv
import xml.etree.ElementTree as ET
import json
import api.utils as ut
from dicttoxml import dicttoxml


logging.basicConfig(
    stream=sys.stdout, level=logging.DEBUG, format="'%(name)s:%(lineno)s' | %(message)s"
)
logger = logging.getLogger(os.path.basename(__file__))


class Plugin(Evaluator):
    """A class used to define FAIR indicators tests. It is tailored towards the EPOS repository

    ...

    Attributes
    ----------
    item_id : str
        Digital Object identifier, which can be a generic one (DOI, PID), or an internal (e.g. an
            identifier from the repo)

    oai_base : str
        Open Archives Initiative , This is the place in which the API will ask for the metadata. If you are working with  EPOS https://www.ics-c.epos-eu.org/api/v1/resources

    lang : Language

    """

    name = "epos"

    def __init__(self, item_id, oai_base=None, lang="en", config=None):
        logger.debug("Creating instance of %s plugin" % self.name)
        super().__init__(item_id, oai_base, lang, self.name)
        # TO REDEFINE - WHICH IS YOUR PID TYPE?
        self.id_type = "uuid"
        global _
        _ = super().translation()
        # You need a way to get your metadata in a similar format
        metadata_sample = self.get_metadata()
        self.metadata = pd.DataFrame(
            metadata_sample,
            columns=["metadata_schema", "element", "text_value", "qualifier"],
        )
        logger.debug("METADATA: %s" % (self.metadata))
        # Protocol for (meta)data accessing
        if len(self.metadata) > 0:
            self.access_protocols = ["http"]
        # Config attributes
        self.identifier_term = ast.literal_eval(
            self.config[self.name]["identifier_term"]
        )
        self.terms_quali_generic = ast.literal_eval(
            self.config[self.name]["terms_quali_generic"]
        )
        self.terms_quali_disciplinar = ast.literal_eval(
            self.config[self.name]["terms_quali_disciplinar"]
        )
        self.terms_cv = ast.literal_eval(self.config[self.name]["terms_cv"])
        self.supported_data_formats = ast.literal_eval(
            self.config[self.name]["supported_data_formats"]
        )
        self.terms_qualified_references = ast.literal_eval(
            self.config[self.name]["terms_qualified_references"]
        )
        self.terms_relations = ast.literal_eval(
            self.config[self.name]["terms_relations"]
        )
        self.metadata_access_manual = ast.literal_eval(
            self.config[self.name]["metadata_access_manual"]
        )
        self.data_access_manual = ast.literal_eval(
            self.config[self.name]["data_access_manual"]
        )
        self.terms_access_protocols = ast.literal_eval(
            self.config[self.name]["terms_access_protocols"]
        )
<<<<<<< HEAD
        self.metadata_standard = ast.literal_eval(
            self.config[self.name]["metadata_standard"]
        )
        self.fairsharing_username = ast.literal_eval(
            self.config["fairsharing"]["username"]
        )

        self.fairsharing_password = ast.literal_eval(
            self.config["fairsharing"]["password"]
        )
        self.fairsharing_metadata_path = ast.literal_eval(
            self.config["fairsharing"]["metadata_path"]
        )
        self.fairsharing_formats_path = ast.literal_eval(
            self.config["fairsharing"]["formats_path"]
=======
        self.internet_media_types_path = ast.literal_eval(
            self.config["internet media types"]["path"]
>>>>>>> 3e791056
        )

    def get_metadata(self):
        metadata_sample = []
        eml_schema = "epos"
        final_url = self.oai_base + "/resources/details?id=" + self.item_id
        error_in_metadata = False
        response = requests.get(final_url, verify=False)
        if not response.ok:
            msg = (
                "Error while connecting to metadata repository: %s (status code: %s)"
                % (response.url, response.status_code)
            )
            error_in_metadata = True
        dicion = response.json()
        if not dicion:
            msg = (
                "Error: empty metadata received from metadata repository: %s"
                % final_url
            )
            error_in_metadata = True
        if error_in_metadata:
            logger.error(msg)
            raise Exception(msg)

        for i in dicion.keys():
            if str(type(dicion[i])) == "<class 'dict'>":
                q = dicion[i]
                for j in q.keys():
                    metadata_sample.append([eml_schema, j, q[j], i])
            else:
                metadata_sample.append([eml_schema, i, dicion[i], None])
        return metadata_sample

    def eval_persistency(self, id_list, data_or_metadata="(meta)data"):
        points = 0
        msg_list = []
        points_per_id = round(100 / len(id_list))
        for _id in id_list:
            _points = 0
            if ut.is_persistent_id(_id):
                _msg = "Found persistent identifier for the %s: %s" % (
                    data_or_metadata,
                    _id,
                )
                _points = points_per_id
            else:
                _msg = "Identifier is not persistent for the %s: %s" % (
                    data_or_metadata,
                    _id,
                )
                _points = 0
            points += _points
            msg_list.append({"message": _msg, "points": _points})

        return (points, msg_list)

    def eval_uniqueness(self, id_list, data_or_metadata="(meta)data"):
        points = 0
        msg_list = []
        points_per_id = round(100 / len(id_list))
        for _id in id_list:
            _points = 0
            if ut.is_unique_id(_id):
                _msg = "Found a globally unique identifier for the %s: %s" % (
                    data_or_metadata,
                    _id,
                )
                _points = points_per_id
            else:
                _msg = "Identifier found for the %s is not globally unique: %s" % (
                    data_or_metadata,
                    _id,
                )
                _points = 0
            points += _points
            msg_list.append({"message": _msg, "points": _points})

        return (points, msg_list)

    @ConfigTerms(term_id="identifier_term")
    def rda_f1_01m(self, **kwargs):
        """Indicator RDA-F1-01M
        This indicator is linked to the following principle: F1 (meta)data are assigned a globally
        unique and eternally persistent identifier. More information about that principle can be found
        here.

        This indicator evaluates whether or not the metadata is identified by a persistent identifier.
        A persistent identifier ensures that the metadata will remain findable over time, and reduces
        the risk of broken links.

        Parameters
        ----------
        identifier_term : dict
            A dictionary with metadata information about the identifier/s used for the metadata (see ConfigTerms class for further details)

        Returns
        -------
        points
            - 0/100   if no persistent identifier is used  for the metadata
            - 100/100 if a persistent identifier is used for the metadata
        msg
            Message with the results or recommendations to improve this indicator
        """
        term_data = kwargs["identifier_term"]
        term_metadata = term_data["metadata"]

        id_list = term_metadata.text_value.values
        points, msg_list = self.eval_persistency(id_list, data_or_metadata="metadata")
        logger.debug(msg_list)

        return (points, msg_list)

    @ConfigTerms(term_id="identifier_term_data")
    def rda_f1_01d(self, **kwargs):
        """Indicator RDA-F1-01D
        This indicator is linked to the following principle: F1 (meta)data are assigned a globally
        unique and eternally persistent identifier. More information about that principle can be found
        here.

        This indicator evaluates whether or not the data is identified by a persistent identifier.
        A persistent identifier ensures that the data will remain findable over time and reduces the
        risk of broken links.

        Parameters
        ----------
        identifier_term_data : dict
            A dictionary with metadata information about the identifier/s used for the data (see ConfigTerms class for further details)

        Returns
        -------
        points
            Returns a value (out of 100) that reflects the amount of data identifiers that are persistent.
        msg
            Message with the results or recommendations to improve this indicator
        """
        term_data = kwargs["identifier_term_data"]
        term_metadata = term_data["metadata"]

        id_list = term_metadata.text_value.values[0]
        points, msg_list = self.eval_persistency(id_list, data_or_metadata="data")
        logger.debug(msg_list)

        return (points, msg_list)

    @ConfigTerms(term_id="identifier_term")
    def rda_f1_02m(self, **kwargs):
        """Indicator RDA-F1-02M
        This indicator is linked to the following principle: F1 (meta)data are assigned a globally unique and eternally persistent identifier.

        The indicator serves to evaluate whether the identifier of the metadata is globally unique, i.e. that there are no two identical
        identifiers that identify different metadata records.

        Parameters
        ----------
        identifier_term_data : dict
            A dictionary with metadata information about the identifier/s used for the data (see ConfigTerms class for further details)

        Returns
        -------
        points
            - 0/100   if the identifier used for the metadata is not globally unique.
            - 100/100 if the identifier used for the metadata is globally unique.
        msg
            Message with the results or recommendations to improve this indicator
        """
        term_data = kwargs["identifier_term"]
        term_metadata = term_data["metadata"]

        id_list = term_metadata.text_value.values
        points, msg_list = self.eval_uniqueness(id_list, data_or_metadata="metadata")
        logger.debug(msg_list)

        return (points, msg_list)

    @ConfigTerms(term_id="identifier_term_data")
    def rda_f1_02d(self, **kwargs):
        """Indicator RDA-F1-02D
        This indicator is linked to the following principle: F1 (meta)data are assigned a globally unique and eternally persistent identifier.

        The indicator serves to evaluate whether the identifier of the data is globally unique, i.e. that there are no two people that would
        use that same identifier for two different digital objects.

        Parameters
        ----------
        identifier_term_data : dict
            A dictionary with metadata information about the identifier/s used for the data (see ConfigTerms class for further details)

        Returns
        -------
        points
            Returns a value (out of 100) that reflects the amount of data identifiers that are globally unique.
        msg
            Message with the results or recommendations to improve this indicator
        """
        term_data = kwargs["identifier_term_data"]
        term_metadata = term_data["metadata"]

        id_list = term_metadata.text_value.values[0]
        points, msg_list = self.eval_uniqueness(id_list, data_or_metadata="data")
        logger.debug(msg_list)

        return (points, msg_list)

    @ConfigTerms(term_id="terms_findability_richness")
    def rda_f2_01m(self, **kwargs):
        """Indicator RDA-F2-01M
        This indicator is linked to the following principle: F2: Data are described with rich metadata.

        The indicator is about the presence of metadata, but also about how much metadata is
        provided and how well the provided metadata supports discovery.

        Parameters
        ----------
        terms_findability_richness : dict (see ConfigTerms class for further details)
            A dictionary with metadata information about the elements that provide findability/discoverability richness.

        Returns
        -------
        points
            Returns a value (out of 100) that reflects the grade of compliance with the "Dublin Core Metadata for Resource Discovery".
        msg
            Message with the results or recommendations to improve this indicator.
        """
        terms_findability_dublin_core = ast.literal_eval(
            self.config["dublin-core"]["terms_findability_richness"]
        )
        if not terms_findability_dublin_core:
            points, msg_list = (
                0,
                [
                    "Dublin Core's terms/elements for 'Metadata for Resource Discovery' are not defined in configuration. Please do so within '[dublin-core]' section."
                ],
            )
        else:
            term_data = kwargs["terms_findability_richness"]
            term_list = term_data["list"]
            term_metadata = term_data["metadata"]

            dc_term_num = len(terms_findability_dublin_core)
            points_per_dc_term = round(100 / dc_term_num)

            term_metadata_num = len(term_metadata.index.to_list())
            term_list_num = len(term_list)
            if term_metadata_num == term_list_num:
                logger.debug(
                    "Gathered all metadata terms defined in configuration (%s out of %s)"
                    % (term_metadata_num, term_list_num)
                )
            else:
                logger.warning(
                    "The number of metadata elements gathered differs from the expected list defined in configuration (%s out of %s)"
                    % (term_metadata_num, term_list_num)
                )
            points = term_metadata_num * points_per_dc_term
            msg_list = [
                "Found %s (out of %s) metadata elements matching 'Dublin Core Metadata for Resource Discovery' elements"
                % (term_metadata_num, dc_term_num)
            ]

        return (points, msg_list)

    @ConfigTerms(term_id="identifier_term_data")
    def rda_f3_01m(self, **kwargs):
        """Indicator RDA-F3-01M
        This indicator is linked to the following principle: F3: Metadata clearly and explicitly include the identifier of the data they describe.

        The indicator deals with the inclusion of the reference (i.e. the identifier) of the
        digital object in the metadata so that the digital object can be accessed.

        Parameters
        ----------
        identifier_term_data : dict
            A dictionary with metadata information about the identifier/s used for the data (see ConfigTerms class for further details)

        Returns
        -------
        points
            - 100 if metadata contains identifiers for the data.
            - 0 otherwise.
        msg
            Statement about the assessment exercise
        """
        term_data = kwargs["identifier_term_data"]
        term_metadata = term_data["metadata"]

        # ConfigTerms already enforces term_metadata not to be empty
        id_list = term_metadata.text_value.values[0]
        msg = "Metadata includes identifier/s for the data: %s" % id_list
        points = 100

        return (points, [{"message": msg, "points": points}])

    def rda_f4_01m(self):
        """Indicator RDA-F4-01M
        This indicator is linked to the following principle: F4: (Meta)data are registered or indexed
        in a searchable resource.

        The indicator tests whether the metadata is offered in such a way that it can be indexed.
        In some cases, metadata could be provided together with the data to a local institutional
        repository or to a domain-specific or regional portal, or metadata could be included in a
        landing page where it can be harvested by a search engine. The indicator remains broad
        enough on purpose not to  limit the way how and by whom the harvesting and indexing of
        the data might be done.

        Returns
        -------
        points
            - 100 if metadata could be gathered using any of the supported protocols (OAI-PMH, HTTP).
            - 0 otherwise.
        msg
            Message with the results or recommendations to improve this indicator
        """
        if not self.metadata.empty:
            msg = "Metadata is gathered programmatically through HTTP (API REST), thus can be harvested and indexed."
            points = 100
        else:
            msg = (
                "Could not gather metadata from endpoint: %s. Metadata cannot be harvested and indexed."
                % self.oai_base
            )
            points = 0

        return (points, [{"message": msg, "points": points}])

    @ConfigTerms(term_id="terms_access")
    def rda_a1_01m(self, **kwargs):
        """RDA indicator:  RDA-A1-01M

        This indicator is linked to the following principle: A1: (Meta)data are retrievable by their
        identifier using a standardised communication protocol. More information about that
        principle can be found here.
        The indicator refers to the information that is necessary to allow the requester to gain access
        to the digital object. It is (i) about whether there are restrictions to access the data (i.e.
        access to the data may be open, restricted or closed), (ii) the actions to be taken by a
        person who is interested to access the data, in particular when the data has not been
        published on the Web and (iii) specifications that the resources are available through
        eduGAIN7 or through specialised solutions such as proposed for EPOS.

        Technical assessment:
        - 80/100 points if pointers for downloading the data are provided
        - 20/100 points if license information is provided (10 if license exists & 10 if open license)

        Returns
        -------
        points
            A number between 0 and 100 to indicate how well this indicator is supported
        msg
            Message with the results or recommendations to improve this indicator
        """
        points = 0
        msg_list = []
        terms_access = kwargs["terms_access"]
        terms_access_list = terms_access["list"]
        terms_access_metadata = terms_access["metadata"]

        # Check #1: presence of 'downloadURL' and 'DOI'
        _elements = ["downloadURL", "DOI"]
        data_access_elements = terms_access_metadata.loc[
            terms_access_metadata["element"].isin(_elements)
        ]
        _indexes = data_access_elements.index.to_list()
        for _index in _indexes:
            points += 40
        _msg = "Found %s metadata elements for accessing the data: %s" % (
            len(_indexes),
            _elements,
        )
        logger.info(_msg)
        msg_list.append({"message": _msg, "points": points})

        # Check #2: presence of a license
        _points = 0
        license_elements = terms_access_metadata.loc[
            terms_access_metadata["element"].isin(["license"]), "text_value"
        ]
        license_list = license_elements.values
        if len(license_list) > 0:
            _points = 10
            _msg = "Found a license for the data"
        else:
            _msg = "License not found for the data"
        points += _points
        logger.info(_msg)
        msg_list.append({"message": _msg, "points": _points})

        # Check #2.1: open license listed in SPDX
        _points = 0
        _points_license, _msg_license = self.rda_r1_1_02m(license_list=license_list)
        if _points_license == 100:
            _points = 10
            _msg = "License listed in SPDX license list"
        else:
            _msg = "License not listed in SPDX license list"
        points += _points
        logger.info(_msg)
        msg_list.append({"message": _msg, "points": _points})

        logger.info("Total points for RDA-A1-01M: %s" % points)

        return (points, msg_list)

    def rda_a1_02m(self):
        """Indicator RDA-A1-02M
        This indicator is linked to the following principle: A1: (Meta)data are retrievable by their
        identifier using a standardised communication protocol.
        The indicator refers to any human interactions that are needed if the requester wants to
        access metadata. The FAIR principle refers mostly to automated interactions where a
        machine is able to access the metadata, but there may also be metadata that require human
        interactions. This may be important in cases where the metadata itself contains sensitive
        information. Human interaction might involve sending an e-mail to the metadata owner, or
        calling by telephone to receive instructions.

        Technical assesment:
        -   100/100 if the link to the manual aquisition of the  metadata is checked


        Returns
        -------
        points
            A number between 0 and 100 to indicate how well this indicator is supported
        msg
            Message with the results or recommendations to improve this indicator
        """
        points = 0
        msg = "No reference has been found for the manual obtention of the metadata"
        msg_list = []

        if self.metadata_access_manual:
            if ut.check_link(self.metadata_access_manual[0]):
                msg = (
                    "Documentation for the manual obtention of the metadata can be found in "
                    + str(self.metadata_access_manual[0])
                )
                points = 100

        msg_list.append({"message": msg, "points": points})

        return (points, msg_list)

    def rda_a1_02d(self):
        """Indicator RDA-A1-02M
        This indicator is linked to the following principle: A1: (Meta)data are retrievable by their
        identifier using a standardised communication protocol.
        The indicator refers to any human interactions that are needed if the requester wants to
        access metadata. The FAIR principle refers mostly to automated interactions where a
        machine is able to access the metadata, but there may also be metadata that require human
        interactions. This may be important in cases where the metadata itself contains sensitive
        information. Human interaction might involve sending an e-mail to the metadata owner, or
        calling by telephone to receive instructions.

        Technical assesment:
        -   100/100 if the link to the manual aquisition of the  data is checked


        Returns
        -------
        points
            A number between 0 and 100 to indicate how well this indicator is supported
        msg
            Message with the results or recommendations to improve this indicator
        """
        points = 0
        msg = "No reference has been found for the manual obtention of the data"
        msg_list = []

        if self.data_access_manual:
            if ut.check_link(self.data_access_manual[0]):
                msg = (
                    "Documentation for the manual obtention of the data can be found in "
                    + str(self.data_access_manual[0])
                )
                points = 100

        msg_list.append({"message": msg, "points": points})

        return (points, msg_list)

    def rda_a1_03m(self):
        """Indicator RDA-A1-03M Metadata identifier resolves to a metadata record
        This indicator is linked to the following principle: A1: (Meta)data are retrievable by their
        identifier using a standardised communication protocol.
        This indicator is about the resolution of the metadata identifier. The identifier assigned to
        the metadata should be associated with a resolution service that enables access to the
        metadata record.

        Technical assesment:
        -   100/100 if the metadata is found by the tool

        Returns
        -------
        points
            A number between 0 and 100 to indicate how well this indicator is supported
        msg
            Message with the results or recommendations to improve this indicator
        """
        points = 0
        msg = (
            "Metadata record cannot be retrieved from metadata identifier: %s"
            % self.item_id
        )
        if not self.metadata.empty:
            points = 100
            msg = (
                "Metadata record could be retrieved from metadata identifier: %s"
                % self.item_id
            )

        msg_list = [{"message": msg, "points": points}]

        return (points, msg_list)

    @ConfigTerms(term_id="terms_access")
    def rda_a1_03d(self, **kwargs):
        """Indicator RDA-A1-03d
        This indicator is linked to the following principle: A1: (Meta)data are retrievable by their
        identifier using a standardised communication protocol. More information about that
        principle can be found here.
        This indicator is about the resolution of the identifier that identifies the digital object. The
        identifier assigned to the data should be associated with a formally defined
        retrieval/resolution mechanism that enables access to the digital object, or provides access
        instructions for access in the case of human-mediated access. The FAIR principle and this
        indicator do not say anything about the mutability or immutability of the digital object that
        is identified by the data identifier -- this is an aspect that should be governed by a
        persistence policy of the data provider.

        Technical assesment:
        -    100/100 if all object identifiers are resolvable 0 if none
        -    On any other case the resultant points will be proportional to the % of resovable identifiers

        Returns
        -------
        points
            A number between 0 and 100 to indicate how well this indicator is supported
        msg
            Message with the results or recommendations to improve this indicator
        """
        points = 0
        _msg_list = []
        terms_access = kwargs["terms_access"]
        terms_access_list = terms_access["list"]
        terms_access_metadata = terms_access["metadata"]

        _elements = ["downloadURL", "DOI"]
        data_access_elements = terms_access_metadata.loc[
            terms_access_metadata["element"].isin(_elements)
        ]
        _indexes = data_access_elements.index.to_list()

        if _indexes == []:
            return (
                points,
                {
                    "message": "No DOI or way to access the data was found",
                    "points": points,
                },
            )

        doi = terms_access_metadata.loc[
            terms_access_metadata["element"] == "DOI"
        ].text_value.values[0]
        if type(doi) in [str]:
            doi = [str]
        doi_items_num = len(doi)
        logger.debug("Obtained %s DOIs from metadata: %s" % (doi_items_num, doi))

        _resolves_num = 0
        for doi_item in doi:
            resolves, values = False, []
            _msgs = [
                "Found Handle/DOI identifier: %s (1 out of %s):"
                % (doi_item, doi_items_num)
            ]
            try:
                resolves, msg, values = ut.resolve_handle(doi_item)
            except Exception as e:
                _msg_list.append(str(e))
                logger.error(e)
                continue
            else:
                if resolves:
                    _resolves_num += 1
                    _msgs.append("(i) %s" % msg)
                if values:
                    _resolved_url = None
                    for _value in values:
                        if _value.get("type") in ["URL"]:
                            _resolved_url = _value["data"]["value"]
                    if _resolved_url:
                        _msgs.append("(ii) Resolution URL: %s" % _resolved_url)
                _msg_list.append(" ".join(_msgs))
        remainder = _resolves_num % doi_items_num
        if remainder == 0:
            if _resolves_num > 0:
                points = 100
        else:
            points = round((_resolves_num * 100) / doi_items_num)

        msg_list = [{"message": " ".join(_msg_list), "points": points}]

        return (points, msg_list)

    def rda_a1_04m(self, return_protocol=False):
        """Indicator RDA-A1-04M
        This indicator is linked to the following principle: A1: (Meta)data are retrievable by their
        identifier using a standardised communication protocol. More information about that
        principle can be found here.
        The indicator concerns the protocol through which the metadata is accessed and requires
        the protocol to be defined in a standard.

        Tecnical assesment:
        -   100/100 if the endpoint protocol is in the accepted protocols list

        Returns
        -------
        points
            A number between 0 and 100 to indicate how well this indicator is supported
        msg
            Message with the results or recommendations to improve this indicator
        """
        points = 0

        protocol = ut.get_protocol_scheme(self.oai_base)
        if protocol in self.terms_access_protocols:
            points = 100
            msg = "Found a standarised protocol to access the metadata record: " + str(
                protocol
            )
        else:
            msg = (
                "Found a non-standarised protocol to access the metadata record: %s"
                % str(protocol)
            )
        msg_list = [{"message": msg, "points": points}]

        if return_protocol:
            return (points, msg_list, protocol)

        return (points, msg_list)

    @ConfigTerms(term_id="terms_access")
    def rda_a1_04d(self, return_protocol=False, **kwargs):
        """Indicator RDA-A1-04D
        This indicator is linked to the following principle: A1: (Meta)data are retrievable by their
        identifier using a standardised communication protocol. More information about that
        principle can be found here.
        The indicator concerns the protocol through which the digital object is accessed and requires
        the protocol to be defined in a standard.

        Tecnical assesment:
        -   100/100 if the download protocol is in the accepted protocols list

        Returns
        -------
        points
            A number between 0 and 100 to indicate how well this indicator is supported
        msg
            Message with the results or recommendations to improve this indicator
        """
        points = 0
        msg = ""

        terms_access = kwargs["terms_access"]
        terms_access_list = terms_access["list"]
        terms_access_metadata = terms_access["metadata"]

        _elements = [
            "downloadURL",
        ]
        data_access_elements = terms_access_metadata.loc[
            terms_access_metadata["element"].isin(_elements)
        ]

        url = terms_access_metadata.loc[
            terms_access_metadata["element"] == "downloadURL", "text_value"
        ]

        if len(url.values) == 0:
            return (
                points,
                {
                    "message": "Could not check data access protocol: EPOS metadata element <downloadURL> not found",
                    "points": points,
                },
            )

        protocol_list = []
        for i in url.values:
            parsed_endpoint = urllib.parse.urlparse(url.values)
            protocol = parsed_endpoint.scheme
            if protocol in self.terms_access_protocols:
                points = 100
                protocol_list.append(protocol)
        if points == 100:
            msg = "Found %s standarised protocols to access the data: %s" % (
                len(protocol_list),
                protocol_list,
            )
        msg_list = [{"message": msg, "points": points}]

        if return_protocol:
            return (points, msg_list, protocol_list)

        return (points, msg_list)

    @ConfigTerms(term_id="terms_access")
    def rda_a1_05d(self, **kwargs):
        """Indicator RDA-A1-05M
        This indicator is linked to the following principle: A1: (Meta)data are retrievable by their
        identifier using a standardised communication protocol. More information about that
        principle can be found here.
        The indicator refers to automated interactions between machines to access digital objects.
        The way machines interact and grant access to the digital object will be evaluated by the
        indicator.

        Tecnical assesment:
        -   100/100 if the downloadURL link is checked

        Returns
        -------
        points
            A number between 0 and 100 to indicate how well this indicator is supported
        msg
            Message with the results or recommendations to improve this indicator
        """

        points = 0
        msg_list = []

        terms_access = kwargs["terms_access"]
        terms_access_list = terms_access["list"]
        terms_access_metadata = terms_access["metadata"]

        url = terms_access_metadata.loc[
            terms_access_metadata["element"] == "downloadURL", "text_value"
        ]
        url_list = url.values
        if len(url_list) > 0:
            for link in url_list:
                if ut.check_link(link):
                    points = 100
                    msg_list.append(
                        {
                            "message": "Data can be accessed programmatically: the URL is resolvable: %s"
                            % str(link),
                            "points": points,
                        }
                    )
        else:
            return (
                points,
                {
                    "message": "Could not check data access protocol: EPOS metadata element <downloadURL> not found",
                    "points": points,
                },
            )

        return (points, msg_list)

    def rda_a1_1_01m(self):
        """Indicator RDA-A1.1_01M
        This indicator is linked to the following principle: A1.1: The protocol is open, free and
        universally implementable. More information about that principle can be found here.
        The indicator tests that the protocol that enables the requester to access metadata can be
        freely used. Such free use of the protocol enhances data reusability.

        Technical assesment:
        -   100/100 if the endpoint protocol is in the accepted protocols list

        Returns
        -------
        points
            A number between 0 and 100 to indicate how well this indicator is supported
        msg
            Message with the results or recommendations to improve this indicator
        """
        points, msg_list, protocol = self.rda_a1_04m(return_protocol=True)
        if points == 100:
            msg_list = [
                {
                    "message": "Found a free protocol to access the metadata record: %s"
                    % protocol,
                    "points": points,
                }
            ]

        return (points, msg_list)

    def rda_a1_1_01d(self):
        """Indicator RDA-A1-01D
        This indicator is linked to the following principle: A1.1: The protocol is open, free and
        universally implementable. More information about that principle can be found here.
        The indicator tests that the protocol that enables the requester to access metadata can be
        freely used. Such free use of the protocol enhances data reusability.

        Technical assesment:
        -   100/100 if the downloadURL protocol is in the accepted protocols list

        Returns
        -------
        points
            A number between 0 and 100 to indicate how well this indicator is supported
        msg
            Message with the results or recommendations to improve this indicator
        """
        found_download_url = False
        result_data = self.rda_a1_04d(return_protocol=True)
        if len(result_data) == 3:
            points, msg_list, protocol_list = result_data
            found_download_url = True
        else:
            points, msg_list = result_data

        if points == 0:
            if found_download_url:
                msg_list = [
                    {
                        "message": "None of the protocol/s to access the data is free",
                        "points": points,
                    }
                ]
        elif points == 100:
            msg_list = [
                {
                    "message": "Found free protocol/s to access the data: %s"
                    % " ".join(protocol_list),
                    "points": points,
                }
            ]

        return (points, msg_list)

    @ConfigTerms(term_id="terms_reusability_richness")
    def rda_i1_01d(self, **kwargs):
        """Indicator RDA-A1-01M
        This indicator is linked to the following principle: I1: (Meta)data use a formal,
        accessible, shared, and broadly applicable language for knowledge
        representation.
        -------
        points
            A number between 0 and 100 to indicate how well this indicator is supported
        msg
            Message with the results or recommendations to improve this indicator
        """
        points = 0
        msg = "No internet media file path found"
        internetMediaFormats = []
        availableFormats = []
        path = self.internet_media_types_path[0]

        try:
            f = open(path)
            f.close()

        except:
            msg = "The config.ini internet media types file path does not arrive at any file. Try 'static/internetmediatipes190224.csv'"
            return (points, [{"message": msg, "points": points}])

        f = open(path)
        csv_reader = csv.reader(f)

        for row in csv_reader:
            internetMediaFormats.append(row[0])

        f.close()

        terms_reusability_richness = kwargs["terms_reusability_richness"]
        terms_reusability_richness_list = terms_reusability_richness["list"]
        terms_reusability_richness_metadata = terms_reusability_richness["metadata"]

        element = terms_reusability_richness_metadata.loc[
            terms_reusability_richness_metadata["element"].isin(["availableFormats"]),
            "text_value",
        ].values[0]

        for form in element:
            availableFormats.append(form["label"])

        msg = "None of the formats appear in internet media types"
        for aform in availableFormats:
            for iform in internetMediaFormats:
                if aform.casefold() == iform.casefold():
                    points = 100
                    msg = "Your data uses a correct way to present information present in https://www.iana.org/assignments/media-types/media-types.xhtml "
        return (points, [{"message": msg, "points": points}])

    @ConfigTerms(term_id="terms_data_model")
    def rda_i1_02d(self, **kwargs):
        """Indicator RDA-I1-02d
        This indicator is linked to the following principle: I1: (Meta)data use a formal, accessible,
        shared, and broadly applicable language for knowledge representation. More information
        about that principle can be found here.

        This indicator focuses on the machine-understandability aspect of the data. This means that
        data should be readable and thus interoperable for machines without any requirements such
        as specific translators or mappings.

        Technical proposal:

        Returns
        -------
        points
            A number between 0 and 100 to indicate how well this indicator is supported
        msg
            Message with the results or recommendations to improve this indicator
        """
        points = 0

        terms_data_model = kwargs["terms_data_model"]
        terms_data_model_list = terms_data_model["list"]
        terms_data_model_metadata = terms_data_model["metadata"]

        if len(terms_data_model_list) == 0:
            msg = "EPOS API does not provide information about the knowledge representation model used for the data"

        else:
            element = terms_data_model_list
            data_model_elements = terms_data_model_metadata.loc[
                terms_data_model_metadata["element"].isin([element[0]]),
                "text_value",
            ]
            data_model_list = data_model_elements.values
            if len(data_model_list) > 0:
                points = 100
                msg = "Found information about the knowledge representation model used for the data"

        return (points, [{"message": msg, "points": points}])

    def rda_i1_02m(self):
        """Indicator RDA-I1-02M
        This indicator is linked to the following principle: I1: (Meta)data use a formal, accessible,
        shared, and broadly applicable language for knowledge representation. More information
        about that principle can be found here."""
        points = 0

        return (
            points,
            [
                {
                    "message": "Test not implemented for EPOS ICS-C metadata catalog",
                    "points": points,
                }
            ],
        )

    def rda_i2_01d(self):
        """Indicator RDA-A1-01M
        This indicator is linked to the following principle: I2: (Meta)data use vocabularies that follow
        the FAIR principles. More information about that principle can be found here.
        The indicator requires the controlled vocabulary used for the data to conform to the FAIR
        principles, and at least be documented and resolvable using globally unique
        -------
        points
            A number between 0 and 100 to indicate how well this indicator is supported
        msg
            Message with the results or recommendations to improve this indicator
        """
        points = 0
        msg = "This test implies access to the content of the data and match terms used there with FAIR-compliant vocabularies. As it is defined, its implementation is too costly"

        return (points, [{"message": msg, "points": points}])

    def rda_i3_01m(self):
        """Indicator RDA-I3-01M
        This indicator is linked to the following principle: I3: (Meta)data include qualified references
        to other (meta)data. More information about that principle can be found here.
        The indicator is about the way that metadata is connected to other metadata, for example
        through links to information about organisations, people, places, projects or time periods
        that are related to the digital object that the metadata describes.
        Technical proposal:
        Parameters
        ----------
        item_id : str
            Digital Object identifier, which can be a generic one (DOI, PID), or an internal (e.g. an
            identifier from the repo)
        Returns
        -------
        points
            A number between 0 and 100 to indicate how well this indicator is supported
        msg
            Message with the results or recommendations to improve this indicator
        """

        points = 0
        msg = ""
        try:
            if len(self.terms_qualified_references) > 1:
                id_term_list = pd.DataFrame(
                    self.terms_qualified_references, columns=["term", "qualifier"]
                )
            else:
                id_term_list = pd.DataFrame(
                    self.terms_qualified_references, columns=["term"]
                )
            id_list = ut.find_ids_in_metadata(self.metadata, id_term_list)

            if len(id_list) > 0:
                if len(id_list[id_list.type.notnull()]) > 0:
                    for i, e in id_list[id_list.type.notnull()].iterrows():
                        if "url" in e.type:
                            e.type.remove("url")
                            if "orcid" in e.type:
                                msg = _(
                                    "Your (meta)data is identified with this ORCID: "
                                )
                                points = 100
                                msg = msg + "| %s: %s | " % (e.identifier, e.type)
        except Exception as e:
            logger.error(e)
        if points == 0:
            msg = "%s: %s" % (
                _(
                    "No contributors found with persistent identifiers (ORCID). You should add some reference on the following element(s)"
                ),
                self.terms_qualified_references,
            )
        return (points, [{"message": msg, "points": points}])

    def rda_i3_01d(self):
        """Indicator RDA-I3-01D
        This indicator is linked to the following principle: I3: (Meta)data include qualified references
        to other (meta)data. More information about that principle can be found here.
        The indicator is about the way that metadata is connected to other metadata, for example
        through links to information about organisations, people, places, projects or time periods
        that are related to the digital object that the metadata describes.
        Technical proposal:
        Parameters
        ----------
        item_id : str
            Digital Object identifier, which can be a generic one (DOI, PID), or an internal (e.g. an
            identifier from the repo)
        Returns
        -------
        points
            A number between 0 and 100 to indicate how well this indicator is supported
        msg
            Message with the results or recommendations to improve this indicator
        """
        points = 0
        msg = "This test implies checking the presence of qualified references within the content of the data. As it is defined, its implementation is too costly."

        return (points, [{"message": msg, "points": points}])

    def rda_i3_02m(self):
        """Indicator RDA-I3-02M
        This indicator is linked to the following principle: I3: (Meta)data include qualified references
        to other (meta)data. More information about that principle can be found here.
        This indicator is about the way metadata is connected to other data, for example linking to
        previous or related research data that provides additional context to the data. Please note
        that this is not about the link from the metadata to the data it describes; that link is
        considered in principle F3 and in indicator RDA-F3-01M.
        Technical proposal:
        Parameters
        ----------
        item_id : str
            Digital Object identifier, which can be a generic one (DOI, PID), or an internal (e.g. an
            identifier from the repo)
        Returns
        -------
        points
            A number between 0 and 100 to indicate how well this indicator is supported
        msg
            Message with the results or recommendations to improve this indicator
        """
        points = 0
        msg = _(
            "No references found. Suggested terms to add: %s" % self.terms_relations
        )
        try:
            if len([self.terms_relations[0]]) > 1:
                id_term_list = pd.DataFrame(
                    self.terms_relations, columns=["term", "qualifier"]
                )
            else:
                id_term_list = pd.DataFrame(self.terms_relations, columns=["term"])
            id_list = ut.find_ids_in_metadata(self.metadata, id_term_list)
            if len(id_list) > 0:
                if len(id_list[id_list.type.notnull()]) > 0:
                    for i, e in id_list[id_list.type.notnull()].iterrows():
                        if "url" in e.type:
                            e.type.remove("url")
                        if len(e.type) > 0:
                            msg = _("Your (meta)data reference this digital object: ")
                            points = 100
                            msg = msg + "| %s: %s | " % (e.identifier, e.type)
        except Exception as e:
            logger.error(e)

        return (points, [{"message": msg, "points": points}])

    def rda_i3_02d(self):
        """Indicator RDA-I3-02D
        This indicator is linked to the following principle: I3: (Meta)data include qualified references
        to other (meta)data. More information about that principle can be found here.
        The indicator is about the way that metadata is connected to other metadata, for example
        through links to information about organisations, people, places, projects or time periods
        that are related to the digital object that the metadata describes.
        Returns
        -------
        points
            A number between 0 and 100 to indicate how well this indicator is supported
        msg
            Message with the results or recommendations to improve this indicator
        """

        points = 0
        msg = "This test implies checking the presence of qualified references within the content of the data. As it is defined, its implementation is too costly."

        return (points, [{"message": msg, "points": points}])

    def rda_i3_03m(self):
        """Indicator RDA-I3-03M
        This indicator is linked to the following principle: I3: (Meta)data include qualified references
        to other (meta)data. More information about that principle can be found here.
        This indicator is about the way metadata is connected to other metadata, for example to
        descriptions of related resources that provide additional context to the data. The references
        need to be qualified which means that the relation
        Technical proposal:
        Parameters
        ----------
        item_id : str
            Digital Object identifier, which can be a generic one (DOI, PID), or an internal (e.g. an
            identifier from the repo)
        Returns
        -------
        points
            A number between 0 and 100 to indicate how well this indicator is supported
        msg
            Message with the results or recommendations to improve this indicator
        """
        points = 0
        msg = _(
            "No references found. Suggested terms to add: %s" % self.terms_relations
        )
        try:
            if len(self.terms_relations) > 1:
                id_term_list = pd.DataFrame(
                    self.terms_relations, columns=["term", "qualifier"]
                )
            else:
                id_term_list = pd.DataFrame(self.terms_relations, columns=["term"])

            id_list = ut.find_ids_in_metadata(self.metadata, id_term_list)

            if len(id_list) > 0:
                if len(id_list[id_list.type.notnull()]) > 0:
                    p
                    for i, e in id_list[id_list.type.notnull()].iterrows():
                        if "url" in e.type:
                            e.type.remove("url")
                        if len(e.type) > 0:
                            msg = _("Your (meta)data reference this digital object: ")
                            points = 100
                            msg = msg + "| %s: %s | " % (e.identifier, e.type)
        except Exception as e:
            logger.error(e)

        return (points, [{"message": msg, "points": points}])

    @ConfigTerms(term_id="terms_reusability_richness")
    def rda_r1_01m(self, **kwargs):
        """Indicator RDA-A1-01M
        This indicator is linked to the following principle: R1: (Meta)data are richly described with a
        plurality of accurate and relevant attributes. More information about that principle can be
        found here.
        The indicator concerns the quantity but also the quality of metadata provided in order to
        enhance data reusability.
        Technical proposal:
        Parameters
        ----------
        item_id : str
            Digital Object identifier, which can be a generic one (DOI, PID), or an internal (e.g. an
            identifier from the repo)
        Returns
        -------
        points
            A number between 0 and 100 to indicate how well this indicator is supported
        msg
            Message with the results or recommendations to improve this indicator
        """
        points = 0

        terms_reusability_richness = kwargs["terms_reusability_richness"]
        terms_reusability_richness_list = terms_reusability_richness["list"]
        terms_reusability_richness_metadata = terms_reusability_richness["metadata"]

        reusability_element_list = []
        for element in terms_reusability_richness:
            element_df = terms_reusability_richness_metadata.loc[
                terms_reusability_richness_metadata["element"].isin([element[0]]),
                "text_value",
            ]
            element_values = element_df.values
            if len(element_values) > 0:
                reusability_element_list.extend(element_values)

        if len(reusability_element_list) > 0:
            msg = "Found %s metadata elements that enhance reusability: %s" % (
                len(reusability_element_list),
                reusability_element_list,
            )
        else:
            msg = "Could not fing any metadata element that enhance reusability"
        points = len(reusability_element_list) / len(terms_reusability_richness) * 100

        return (points, [{"message": msg, "points": points}])

    def rda_r1_3_02m(self):
        """Indicator RDA-R1.3-02M
        This indicator is linked to the following principle: R1.3: (Meta)data meet domain-relevant
        community standards. More information about that principle can be found here.
        This indicator requires that the metadata follows a community standard that has a machineunderstandable expression.
        Technical proposal:
        Parameters
        ----------
        item_id : str
            Digital Object identifier, which can be a generic one (DOI, PID), or an internal (e.g. an
            identifier from the repo)
        Returns
        -------
        points
            A number between 0 and 100 to indicate how well this indicator is supported
        msg
            Message with the results or recommendations to improve this indicator
        """
        # Check metadata XML or RDF schema
        points = 0
        msg = _(
            "Currently, this tool does not include community-based schemas. If you need to include yours, please contact."
        )

        return (points, [{"message": msg, "points": points}])

    def rda_r1_3_01m(self):
        """Indicator RDA-R1.3-01M
        This indicator is linked to the following principle: R1.3: (Meta)data meet domain-relevant
        community standards.

        This indicator requires that metadata complies with community standards.

        Technical proposal:

        Parameters
        ----------
        item_id : str
            Digital Object identifier, which can be a generic one (DOI, PID), or an internal (e.g. an
            identifier from the repo)

        Returns
        -------
        points
            A number between 0 and 100 to indicate how well this indicator is supported
        msg
            Message with the results or recommendations to improve this indicator
        """
        # TO REDEFINE
        points = 0
        msg = _(
            "Currently, this repo does not include community-bsed schemas. If you need to include yours, please contact."
        )

        return (points, [{"message": msg, "points": points}])

    def rda_r1_3_01d(self):
        """Indicator RDA_R1.3_01D.

        Technical proposal:

        Parameters
        ----------
        item_id : str
            Digital Object identifier, which can be a generic one (DOI, PID), or an internal (e.g. an
            identifier from the repo)

        Returns
        -------
        points
            A number between 0 and 100 to indicate how well this indicator is supported
        msg
            Message with the results or recommendations to improve this indicator
        """
        # TO REDEFINE
        points = 0
        msg = _(
            "Currently, this repo does not include community-bsed schemas. If you need to include yours, please contact."
        )

        return (points, [{"message": msg, "points": points}])

    @ConfigTerms(term_id="terms_license")
    def rda_r1_1_01m(self, license_list=[], **kwargs):
        msg_list = []
        points = 0
        max_points = 100
        terms_license = kwargs["terms_license"]
        terms_license_list = terms_license["list"]
        terms_license_metadata = terms_license["metadata"]

        if not license_list:
            license_elements = terms_license_metadata.loc[
                terms_license_metadata["element"].isin(["license"]), "text_value"
            ]
            license_list = license_elements.values

        license_num = len(license_list)
        if license_num > 0:
            points = 100

            if license_num > 1:
                msg = "The licenses are : "
                for license in license_list:
                    msg = msg + " " + str(license) + " "
            else:
                msg = "The license is: " + str(license_list[0])

        return (points, [{"message": msg, "points": points}])

    @ConfigTerms(term_id="terms_license")
    def rda_r1_1_02m(self, license_list=[], **kwargs):
        """Indicator R1.1-02M
        This indicator is linked to the following principle: R1.1: (Meta)data are released with a clear
        and accessible data usage license.
        This indicator requires the reference to the conditions of reuse to be a standard licence,
        rather than a locally defined licence.
        Technical proposal:
        Parameters
        ----------
        item_id : str
            Digital Object identifier, which can be a generic one (DOI, PID), or an internal (e.g. an
            identifier from the repo)
        Returns
        -------
        points
            A number between 0 and 100 to indicate how well this indicator is supported
        msg
            Message with the results or recommendations to improve this indicator
        """
        points = 0
        max_points = 100

        terms_license = kwargs["terms_license"]
        terms_license_list = terms_license["list"]
        terms_license_metadata = terms_license["metadata"]

        if not license_list:
            license_elements = terms_license_metadata.loc[
                terms_license_metadata["element"].isin(["license"]), "text_value"
            ]
            license_list = license_elements.values

        license_num = len(license_list)
        license_standard_list = []
        points_per_license = round(max_points / license_num)
        for _license in license_list:
            _license_name = self.check_standard_license(_license)
            if _license_name:
                license_standard_list.append(_license_name)
                points += points_per_license
                logger.debug(
                    "License <%s> is considered as standard by SPDX: adding %s points"
                    % (_license_name, points_per_license)
                )
        if points == 100:
            msg = (
                "License/s in use are considered as standard according to SPDX license list: %s"
                % license_standard_list
            )
        elif points > 0:
            msg = (
                "A subset of the license/s in use (%s out of %s) are standard according to SDPX license list: %s"
                % (len(license_standard_list), license_num, license_standard_list)
            )
        else:
            msg = "None of the license/s defined are standard according to SPDX license list"
        msg = " ".join([msg, "(points: %s)" % points])
        logger.info(msg)

        return (points, [{"message": msg, "points": points}])

    @ConfigTerms(term_id="terms_license")
    def rda_r1_1_03m(self, **kwargs):
        # Temporal until we get some machine readibility
        # The metadata received shoulgd look like
        """{
        "reference": "https://spdx.org/licenses/CC-BY-4.0.html",
        "isDeprecatedLicenseId": false,
        "detailsUrl": "https://spdx.org/licenses/CC-BY-4.0.json",
        "referenceNumber": 40,
        "name": "Creative Commons Attribution 4.0 International",
        "licenseId": "CC-BY-4.0",
        "seeAlso": [
          "https://creativecommons.org/licenses/by/4.0/legalcode"
        ],
        "isOsiApproved": false,
        "isFsfLibre": true
            }

          The interpreted format would look like pd.dataframe: {epos , reference ,"https://spdx.org/licenses/CC-BY-4.0.html", license-machine-readable}
        """
        points = 0
        msg = "Test not implemented for EPOS ICS-C metadata catalog"

        return (points, [{"message": msg, "points": points}])

    # Not tested with real data
    @ConfigTerms(term_id="terms_provenance")
    def rda_r1_2_01m(self, **kwargs):
        points = 0
        msg = "No provenance or curation  data found"
        terms_provenance = kwargs["terms_provenance"]
        terms_provenance_list = terms_provenance["list"]
        terms_provenance_metadata = terms_provenance["metadata"]

        if terms_provenance_metadata.__class__ == tuple:
            return (0, terms_provenance_metadata)

        provenance_elements = terms_provenance_metadata.loc[
            terms_provenance_metadata["element"].isin(
                ["curationAndProvenanceObligations"]
            ),
            "text_value",
        ]
        provenance_list = provenance_elements.values
        if len(provenance_list) > 0:
            points = 100

        return (points, [{"message": msg, "points": points}])

    def rda_r1_3_01m(self, **kwargs):
        """Indicator RDA-A1-01M
        This indicator is linked to the following principle: R1.3: (Meta)data meet domain-relevant
        community standards. More information about that principle can be found here.
        This indicator requires that data complies with community standards.

        Returns
        --------
        Points
           100 If the metadata standard appears in Fairsharing

        """
        msg = "No metadata standard"
        points = 0
        offline = True
        if self.metadata_standard == []:
            return (points, [{"message": msg, "points": points}])

        try:
            f = open(self.fairsharing_metadata_path[0])
            f.close()

        except:
            msg = "The config.ini fairshraing metatdata_path does not arrive at any file. Try 'static/fairsharing_metadata_standards140224.json'"
            return (points, [{"message": msg, "points": points}])

        if self.fairsharing_username != [""]:
            offline = False

        fairsharing = ut.get_fairsharing_metadata(
            offline,
            password=self.fairsharing_password[0],
            username=self.fairsharing_username[0],
            path=self.fairsharing_metadata_path[0],
        )
        for standard in fairsharing["data"]:
            if self.metadata_standard[0] == standard["attributes"]["abbreviation"]:
                points = 100
                msg = "Metadata standard in use complies with a community standard according to FAIRsharing.org"
        return (points, [{"message": msg, "points": points}])

    @ConfigTerms(term_id="terms_reusability_richness")
    def rda_r1_3_01d(self, **kwargs):
        """Indicator RDA-A1-01M
        This indicator is linked to the following principle: R1.3: (Meta)data meet domain-relevant
        community standards. More information about that principle can be found here.
        This indicator requires that data complies with community standards.

        Returns
        --------
        Points
           100 If the metadata standard appears in Fairsharing

        """
        msg = "No metadata standard"
        points = 0
        offline = True
        availableFormats = []
        fairformats = []
        if self.metadata_standard == []:
            return (points, [{"message": msg, "points": points}])

        terms_reusability_richness = kwargs["terms_reusability_richness"]
        terms_reusability_richness_list = terms_reusability_richness["list"]
        terms_reusability_richness_metadata = terms_reusability_richness["metadata"]

        element = terms_reusability_richness_metadata.loc[
            terms_reusability_richness_metadata["element"].isin(["availableFormats"]),
            "text_value",
        ].values[0]
        for form in element:
            availableFormats.append(form["label"])
        print(self.fairsharing_formats_path[0])
        try:
            f = open(self.fairsharing_formats_path[0])
            f.close()

        except:
            msg = "The config.ini fairshraing metatdata_path does not arrive at any file. Try 'static/fairsharing_formats150224.json'"
            return (points, [{"message": msg, "points": points}])

        if self.fairsharing_username != [""]:
            offline = False

        fairsharing = ut.get_fairsharing_formats(
            offline,
            password=self.fairsharing_password[0],
            username=self.fairsharing_username[0],
            path=self.fairsharing_formats_path[0],
        )
        for fform in fairsharing["data"]:
            q = fform["attributes"]["name"][24:]
            fairformats.append(q)

        for fform in fairformats:
            for aform in availableFormats:
                if fform.casefold() == aform.casefold():
                    if points == 0:
                        msg = "Your item follows the comunity standard formats: "
                    points = 100
                    msg += "  " + str(aform)

        return (points, [{"message": msg, "points": points}])

    def rda_r1_3_02m(self, **kwargs):
        """Indicator RDA-A1-01M
        This indicator is linked to the following principle: R1.3: (Meta)data meet domain-relevant
        community standards. More information about that principle can be found here.
        This indicator requires that data complies with community standards.

        Returns
        --------
        Points
           100 If the metadata standard appears in Fairsharing it means that it has a machine understandable expresion

        """
        msg = "No metadata standard"
        points = 0

        if self.metadata_standard == []:
            return (points, [{"message": msg, "points": points}])

        points, msg = self.rda_r1_3_01m()
        if points == 100:
            msg = "Your metadata standard has a machine-understandable expression"

        return (points, [{"message": msg, "points": points}])

    def rda_r1_3_02d(self, **kwargs):
        """Indicator RDA-A1-01M
        This indicator is linked to the following principle: R1.3: (Meta)data meet domain-relevant
        community standards. More information about that principle can be found here.
        This indicator requires that data complies with community standards.

        Returns
        --------
        Points
           100 If the metadata standard appears in Fairsharing it means that it has a machine understandable expresion

        """
        msg = "No data standard found"
        points = 0

        points, msg = self.rda_r1_3_01d()
        if points == 100:
            msg = "Your data standard has a machine-understandable expression"

        return (points, [{"message": msg, "points": points}])<|MERGE_RESOLUTION|>--- conflicted
+++ resolved
@@ -92,7 +92,7 @@
         self.terms_access_protocols = ast.literal_eval(
             self.config[self.name]["terms_access_protocols"]
         )
-<<<<<<< HEAD
+
         self.metadata_standard = ast.literal_eval(
             self.config[self.name]["metadata_standard"]
         )
@@ -108,10 +108,10 @@
         )
         self.fairsharing_formats_path = ast.literal_eval(
             self.config["fairsharing"]["formats_path"]
-=======
+
         self.internet_media_types_path = ast.literal_eval(
             self.config["internet media types"]["path"]
->>>>>>> 3e791056
+
         )
 
     def get_metadata(self):
