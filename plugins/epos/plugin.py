#!/usr/bin/python
# -*- coding: utf-8 -*-
import ast
import configparser
import csv
import json
import logging
import os
import sys
import urllib
import xml.etree.ElementTree as ET

import idutils
import numpy as np
import pandas as pd
import requests
from dicttoxml import dicttoxml

import api.utils as ut
<<<<<<< HEAD
from api.evaluator import ConfigTerms, Evaluator
from api.vocabulary import Vocabulary

=======
from api.evaluator import ConfigTerms, Evaluator, MetadataValuesBase
>>>>>>> e841fd52

logging.basicConfig(
    stream=sys.stdout, level=logging.DEBUG, format="'%(name)s:%(lineno)s' | %(message)s"
)
logger = logging.getLogger("api.plugin.evaluation_steps")
logger_api = logging.getLogger("api.plugin")


class MetadataValues(MetadataValuesBase):
    @classmethod
    def _get_identifiers_metadata(cls, element_values):
        """Get the list of identifiers for the metadata.

        * Format EPOS DEV API:
            "id": "77c89ce5-cbaa-4ea8-bcae-fdb1da932f6e"
        """
        return [element_values]

    @classmethod
    def _get_identifiers_data(cls, element_values):
        """Get the list of identifiers for the data.

        * Format EPOS DEV API:
            "identifiers": [{
                "type": "DOI",
                "value": "https://doi.org/10.13127/tsunami/neamthm18"
            }]
        """
        return [value_data["value"] for value_data in element_values]

    @classmethod
    def _get_formats(cls, element_values):
        """Return the list of formats defined through <availableFormats> metadata
        attribute.

        * Format EPOS PROD & DEV API:
             "availableFormats": [{
                 "format": "SHAPE-ZIP",
                 "href": "https://www.ics-c.epos-eu.org/api/v1/execute/b8b5f0c3-a71c-448e-88ac-3a3c5d97b08f?format=SHAPE-ZIP",
                 "label": "SHAPE-ZIP",
                 "originalFormat": "SHAPE-ZIP",
                 "type": "ORIGINAL"
             }]
        """
        return list(
            filter(
                None, [value_data.get("format", "") for value_data in element_values]
            )
        )

    @classmethod
    def _get_temporal_coverage(cls, element_values):
        """Return a list of tuples with temporal coverages for start and end date.

        * Format EPOS PROD & DEV API:
            "temporalCoverage": [{
                "startDate": "2018-01-31T00:00:00Z"
            }]
        """
        return [
            (value_data.get("startDate", ""), value_data.get("endDate", ""))
            for value_data in element_values
        ]

    @classmethod
    def _get_person(cls, element_values):
        """Return a list with person-related info.

        * Format EPOS DEV API:
            "contactPoints": [{
              "id": "8069667d-7676-4c02-b98e-b1e044ab4cd7",
              "metaid": "2870c8e4-c616-4eaf-b84d-502f6a3ee2fb",
              "uid": "http://orcid.org/0000-0003-4551-3339/Contact"
            }]
        """
        return [value_data.get("uid", "") for value_data in element_values]

    def _validate_format(self, formats, vocabularies):
        from fair import app_dirname

        formats_data = {}
        for vocabulary_id, vocabulary_url in vocabularies.items():
            # Store successfully validated licenses, grouped by CV
            formats_data[vocabulary_id] = {"valid": [], "non_valid": []}
            # imtypes (IANA Media Types)
            if vocabulary_id in ["imtypes"]:
                logger_api.debug(
                    "Validating formats according to IANA Media Types vocabulary: %s"
                    % formats
                )
                # Fetch IANA Media Types from local cache
                iana_formats = []
                plugin_config = load_config(
                    plugin="epos"
                )  # FIXME: don't hardcode 'epos' here
                internet_media_types_path = ast.literal_eval(
                    plugin_config.get("internet_media_types", "path")
                )
                internet_media_types_path = os.path.join(
                    app_dirname, internet_media_types_path
                )
                logger_api.debug(
                    "Using local file for IANA Internet Media Types: %s"
                    % internet_media_types_path
                )
                try:
                    with open(internet_media_types_path, "r") as fname:
                        csv_reader = csv.reader(fname)
                        for row in csv_reader:
                            iana_formats.append(row[0].lower())
                    logger_api.debug(
                        "Collected %s formats from IANA Internet Media Types"
                        % len(iana_formats)
                    )
                except (FileNotFoundError, IOError):
                    msg = "Could not get media types from IANA Internet Media Types. Check `internet_media_types:path` section in plugin's config.ini"
                    logger.error(msg)  # FIXME: throw custom exception
                # Compare with given input formats
                for _format in formats:
                    if _format.lower() in iana_formats:
                        logger.debug(
                            "Format complies with IANA Internet Media Types vocabulary: %s"
                            % _format
                        )
                        formats_data[vocabulary_id]["valid"].append(_format)
                    else:
                        logger.warning(
                            "Format does not comply with IANA Internet Media Types vocabulary: %s"
                            % _format
                        )
                        formats_data[vocabulary_id]["non_valid"].append(_format)

        return formats_data

    def _get_license(self, element_values):
        """Return a list of licenses.

        * Format EPOS PROD & DEV API:
            "license": "https://spdx.org/licenses/CC-BY-4.0.html"
        """
        if isinstance(element_values, str):
            logger.debug(
                "Provided licenses as a string for metadata element <license>: %s"
                % element_values
            )
            return [element_values]
        elif isinstance(element_values, list):
            logger.debug(
                "Provided licenses as a list for metadata element <license>: %s"
                % element_values
            )
            return element_values

    def _validate_license(self, licenses, vocabularies, machine_readable=False):
        license_data = {}
        for vocabulary_id, vocabulary_url in vocabularies.items():
            # Store successfully validated licenses, grouped by CV
            license_data[vocabulary_id] = {"valid": [], "non_valid": []}
            # SPDX
            if vocabulary_id in ["spdx"]:
                logger_api.debug(
                    "Validating licenses according to SPDX vocabulary: %s" % licenses
                )
                for _license in licenses:
                    if ut.is_spdx_license(_license, machine_readable=machine_readable):
                        logger.debug(
                            "License successfully validated according to SPDX vocabulary: %s"
                            % _license
                        )
                        license_data[vocabulary_id]["valid"].append(_license)
                    else:
                        logger.warning(
                            "Could not find any license match in SPDX vocabulary for '%s'"
                            % _license
                        )
                        license_data[vocabulary_id]["non_valid"].append(_license)
            else:
                logger.warning(
                    "Validation of vocabulary '%s' not yet implemented" % vocabulary_id
                )

        return license_data


class Plugin(Evaluator):
    """A class used to define FAIR indicators tests. It is tailored towards the EPOS repository

    ...

    Attributes
    ----------
    item_id : str
        Digital Object identifier, which can be a generic one (DOI, PID), or an internal (e.g. an
            identifier from the repo)

    oai_base : str
        Open Archives Initiative , This is the place in which the API will ask for the metadata. If you are working with  EPOS https://www.ics-c.epos-eu.org/api/v1/resources

    lang : Language

    """

    @property
    def metadata_utils(self):
        return MetadataValues()

    def __init__(self, item_id, oai_base=None, lang="en", config=None, name="epos"):
        # FIXME: Disable calls to parent class until a EvaluatorBase class is implemented
        # super().__init__(item_id, oai_base, lang, self.name)
        # global _
        # _ = super().translation()

<<<<<<< HEAD
    def __init__(self, item_id, oai_base=None, lang="en", config=None, name="epos"):
        # FIXME: Disable calls to parent class until a EvaluatorBase class is implemented
        # super().__init__(item_id, oai_base, lang, self.name)
        # global _
        # _ = super().translation()

        self.name = name
        self.item_id = item_id
        self.api_endpoint = oai_base
        self.config = config
        self.vocabulary = Vocabulary(config)

=======
        self.name = name
        self.item_id = item_id
        self.api_endpoint = oai_base
        self.config = config

>>>>>>> e841fd52
        logger.debug("Using FAIR-EVA's plugin: %s" % self.name)

        # Metadata gathering
        metadata_sample = self.get_metadata()
        self.metadata = pd.DataFrame(
            metadata_sample,
            columns=["metadata_schema", "element", "text_value", "qualifier"],
        )
        if len(self.metadata) > 0:
            logger.debug("Obtained metadata from repository: %s" % self.api_endpoint)
            logger_api.debug(self.metadata)
        else:
            raise Exception(
                "Could not get metadata information from repository: %s"
                % self.api_endpoint
            )

        # Config attributes
        self.terms_map = ast.literal_eval(self.config[self.name]["terms_map"])
        self.identifier_term = ast.literal_eval(
            self.config[self.name]["identifier_term"]
        )
        self.terms_quali_generic = ast.literal_eval(
            self.config[self.name]["terms_quali_generic"]
        )
        self.terms_quali_disciplinar = ast.literal_eval(
            self.config[self.name]["terms_quali_disciplinar"]
        )
        self.terms_cv = ast.literal_eval(self.config[self.name]["terms_cv"])
        self.supported_data_formats = ast.literal_eval(
            self.config[self.name]["supported_data_formats"]
        )
        self.terms_qualified_references = ast.literal_eval(
            self.config[self.name]["terms_qualified_references"]
        )
        self.terms_relations = ast.literal_eval(
            self.config[self.name]["terms_relations"]
        )
        self.metadata_access_manual = ast.literal_eval(
            self.config[self.name]["metadata_access_manual"]
        )
        self.data_access_manual = ast.literal_eval(
            self.config[self.name]["data_access_manual"]
        )
        self.terms_access_protocols = ast.literal_eval(
            self.config[self.name]["terms_access_protocols"]
        )

        # self.vocabularies = ast.literal_eval(self.config[self.name]["vocabularies"])
        self.dict_vocabularies = ast.literal_eval(
            self.config[self.name]["dict_vocabularies"]
        )
        self.vocabularies = list(self.dict_vocabularies.keys())
        # self.terms_cv_map = ast.literal_eval(self.config[self.name]["terms_cv_map"])

        self.metadata_standard = ast.literal_eval(
            self.config[self.name]["metadata_standard"]
        )

        self.metadata_authentication = ast.literal_eval(
            self.config[self.name]["metadata_authentication"]
        )
        self.metadata_persistence = ast.literal_eval(
            self.config[self.name]["metadata_persistence"]
        )
<<<<<<< HEAD
        self.terms_vocabularies = ast.literal_eval(
            self.config[self.name]["terms_vocabularies"]
        )
        # IANA media types
=======
        self.terms_cv = ast.literal_eval(self.config[self.name]["terms_cv"])

        self.fairsharing_username = ast.literal_eval(
            self.config["fairsharing"]["username"]
        )

        self.fairsharing_password = ast.literal_eval(
            self.config["fairsharing"]["password"]
        )
        self.fairsharing_metadata_path = ast.literal_eval(
            self.config["fairsharing"]["metadata_path"]
        )
        self.fairsharing_formats_path = ast.literal_eval(
            self.config["fairsharing"]["formats_path"]
        )
>>>>>>> e841fd52
        self.internet_media_types_path = ast.literal_eval(
            self.config["internet_media_types"]["path"]
        )

        # You need a way to get your metadata in a similar format
        metadata_sample = self.get_metadata()
        self.metadata = pd.DataFrame(
            metadata_sample,
            columns=["metadata_schema", "element", "text_value", "qualifier"],
        )
        logger.debug("METADATA: %s" % (self.metadata))
        # Protocol for (meta)data accessing
        if len(self.metadata) > 0:
            self.access_protocols = ["http"]

    @staticmethod
    def get_ids(oai_base, pattern_to_query=""):
        url = oai_base + "/resources/search?facets=false&q=" + pattern_to_query
        response_payload = ut.make_http_request(url=url)
        results = response_payload.get("results", [])
        return [
            result["id"] for result in results["distributions"] if "id" in result.keys()
        ]

    def get_metadata(self):
        metadata_sample = []
        eml_schema = "epos"

        final_url = (
            self.api_endpoint + "/resources/details/" + self.item_id + "?extended=true"
        )

        error_in_metadata = False
        headers = {
            "accept": "application/json",
        }
        response = requests.get(
            final_url,
            headers=headers,
        )
        if not response.ok:
            msg = (
                "Error while connecting to metadata repository: %s (status code: %s)"
                % (response.url, response.status_code)
            )
            error_in_metadata = True

        # headers
        self.metadata_endpoint_headers = response.headers
        logger.debug(
            "Storing headers from metadata repository: %s"
            % self.metadata_endpoint_headers
        )

        dicion = response.json()
        if not dicion:
            msg = (
                "Error: empty metadata received from metadata repository: %s"
                % final_url
            )
            error_in_metadata = True
        if error_in_metadata:
            logger.error(msg)
            raise Exception(msg)

        for key in dicion.keys():
            if str(type(dicion[key])) == "<class 'dict'>":
                q = dicion[key]
                for key2 in q.keys():
                    metadata_sample.append([eml_schema, key2, q[key2], key])

            if key == "relatedDataProducts":
                q = dicion[key][0]

                for key2 in q.keys():
                    if str(type(q[key2])) == "<class 'dict'>":
                        w = q[key2]
                        for key3 in w.keys():
                            metadata_sample.append([eml_schema, key3, w[key3], key2])
                    elif (
                        str(type(q[key2])) == "<class 'list'>"
                        and len(q[key2]) == 0
                        and str(type(q[key2][0])) == "<class 'dict'>"
                    ):
                        w = q[key2][0]

                        for key3 in w.keys():
                            metadata_sample.append([eml_schema, key3, w[key3], key2])

                    else:
                        metadata_sample.append([eml_schema, key2, q[key2], key])
                        """Elif str(type(dicion[key])) == "<class 'list'>" and:

                        q = dicion[key]
                        if str(type(q[0])) == "<class 'dict'>":
                          if len(q) ==1:
                             q=q[0]
                             for key2 in q.keys():
                                 metadata_sample.append([eml_schema, key2, q[key2], key])
                        else:

                            for elem in q:
                                metadata_sample.append([eml_schema, key, elem, None])
                        """
            else:
                metadata_sample.append([eml_schema, key, dicion[key], None])
        return metadata_sample

    def eval_persistency(self, id_list, data_or_metadata="(meta)data"):
        points = 0
        msg_list = []
        points_per_id = round(100 / len(id_list))
        for _id in id_list:
            _points = 0
            if ut.is_persistent_id(_id):
                _msg = "Found persistent identifier for the %s: %s" % (
                    data_or_metadata,
                    _id,
                )
                _points = points_per_id
            else:
                _msg = "Identifier is not persistent for the %s: %s" % (
                    data_or_metadata,
                    _id,
                )
                _points = 0
            points += _points
            msg_list.append({"message": _msg, "points": _points})

        return (points, msg_list)

    def eval_uniqueness(self, id_list, data_or_metadata="(meta)data"):
        points = 0
        msg_list = []
        points_per_id = round(100 / len(id_list))
        for _id in id_list:
            _points = 0
            if ut.is_unique_id(_id):
                _msg = "Found a globally unique identifier for the %s: %s" % (
                    data_or_metadata,
                    _id,
                )
                _points = points_per_id
            else:
                _msg = "Identifier found for the %s is not globally unique: %s" % (
                    data_or_metadata,
                    _id,
                )
                _points = 0
            points += _points
            msg_list.append({"message": _msg, "points": _points})

        return (points, msg_list)

    @ConfigTerms(term_id="identifier_term")
    def rda_f1_01m(self, **kwargs):
        """Indicator RDA-F1-01M: Metadata is identified by a persistent identifier.

        This indicator is linked to the following principle: F1 (meta)data are assigned a globally
        unique and eternally persistent identifier. More information about that principle can be found
        here.

        This indicator evaluates whether or not the metadata is identified by a persistent identifier.
        A persistent identifier ensures that the metadata will remain findable over time, and reduces
        the risk of broken links.

        Parameters
        ----------
        identifier_term : dict
            A dictionary with metadata information about the identifier/s used for the metadata (see ConfigTerms class for further details)

        Returns
        -------
        points
            - 0/100   if no persistent identifier is used  for the metadata
            - 100/100 if a persistent identifier is used for the metadata

        msg
            Message with the results or recommendations to improve this indicator
        """
        id_list = kwargs["Metadata Identifier"]

        points, msg_list = self.eval_persistency(id_list, data_or_metadata="metadata")
        logger.debug(msg_list)

        if points == 0:
            if self.metadata_persistence:
                if self.check_link(self.metadata_persistence):
                    points = 100
                    msg = "Identifier found and persistence policy given "
                    return (points, {"message": msg, "points": points})
        return (points, msg_list)

    @ConfigTerms(term_id="identifier_term_data")
    def rda_f1_01d(self, **kwargs):
        """Indicator RDA-F1-01D: Data is identified by a persistent identifier.

        This indicator is linked to the following principle: F1 (meta)data are assigned a globally
        unique and eternally persistent identifier. More information about that principle can be found
        here.

        This indicator evaluates whether or not the data is identified by a persistent identifier.
        A persistent identifier ensures that the data will remain findable over time and reduces the
        risk of broken links.

        Parameters
        ----------
        identifier_term_data : dict
            A dictionary with metadata information about the identifier/s used for the data (see ConfigTerms class for further details)

        Returns
        -------
        points
            Returns a value (out of 100) that reflects the amount of data identifiers that are persistent.
        msg
            Message with the results or recommendations to improve this indicator
        """
        id_list = kwargs["Data Identifier"]

        points, msg_list = self.eval_persistency(id_list, data_or_metadata="data")
        logger.debug(msg_list)

        return (points, msg_list)

    @ConfigTerms(term_id="identifier_term")
    def rda_f1_02m(self, **kwargs):
        """Indicator RDA-F1-02M: Metadata is identified by a globally unique identifier.

        This indicator is linked to the following principle: F1 (meta)data are assigned a globally unique and eternally persistent identifier.

        The indicator serves to evaluate whether the identifier of the metadata is globally unique, i.e. that there are no two identical
        identifiers that identify different metadata records.

        Parameters
        ----------
        identifier_term_data : dict
            A dictionary with metadata information about the identifier/s used for the data (see ConfigTerms class for further details)

        Returns
        -------
        points
            - 0/100   if the identifier used for the metadata is not globally unique.
            - 100/100 if the identifier used for the metadata is globally unique.
        msg
            Message with the results or recommendations to improve this indicator
        """
        id_list = kwargs["Metadata Identifier"]

        points, msg_list = self.eval_uniqueness(id_list, data_or_metadata="metadata")
        logger.debug(msg_list)

        return (points, msg_list)

    @ConfigTerms(term_id="identifier_term_data")
    def rda_f1_02d(self, **kwargs):
        """Indicator RDA-F1-02D: Data is identified by a globally unique identifier.

        This indicator is linked to the following principle: F1 (meta)data are assigned a globally unique and eternally persistent identifier.

        The indicator serves to evaluate whether the identifier of the data is globally unique, i.e. that there are no two people that would
        use that same identifier for two different digital objects.

        Parameters
        ----------
        identifier_term_data : dict
            A dictionary with metadata information about the identifier/s used for the data (see ConfigTerms class for further details)

        Returns
        -------
        points
            Returns a value (out of 100) that reflects the amount of data identifiers that are globally unique (i.e. DOI, Handle, UUID).
        msg
            Message with the results or recommendations to improve this indicator
        """
        id_list = kwargs["Data Identifier"]

        points, msg_list = self.eval_uniqueness(id_list, data_or_metadata="data")
        logger.debug(msg_list)

        return (points, msg_list)

    @ConfigTerms(term_id="terms_findability_richness")
    def rda_f2_01m(self, **kwargs):
        """Indicator RDA-F2-01M: Rich metadata is provided to allow discovery.

        This indicator is linked to the following principle: F2: Data are described with rich metadata.

        The indicator is about the presence of metadata, but also about how much metadata is
        provided and how well the provided metadata supports discovery.

        Parameters
        ----------
        terms_findability_richness : dict (see ConfigTerms class for further details)
            A dictionary with metadata information about the elements that provide findability/discoverability richness.

        Returns
        -------
        points
            Returns a value (out of 100) that reflects the grade of compliance with the "Dublin Core Metadata for Resource Discovery".
        msg
            Message with the results or recommendations to improve this indicator.
        """
        terms_findability_dublin_core = ast.literal_eval(
            self.config["dublin-core"]["terms_findability_richness"]
        )
        if not terms_findability_dublin_core:
            points, msg_list = (
                0,
                [
                    "Dublin Core's terms/elements for 'Metadata for Resource Discovery' are not defined in configuration. Please do so within '[dublin-core]' section."
                ],
            )
        else:
            dc_term_num = len(terms_findability_dublin_core)
            points_per_dc_term = round(100 / dc_term_num)

            metadata_keys_not_empty = [k for k, v in kwargs.items() if v]
            metadata_keys_not_empty_num = len(metadata_keys_not_empty)
            logger.debug(
                "Found %s metadata keys with values: %s"
                % (metadata_keys_not_empty_num, metadata_keys_not_empty)
            )

            points = metadata_keys_not_empty_num * points_per_dc_term
            msg_list = [
                "Found %s (out of %s) metadata elements matching 'Dublin Core Metadata for Resource Discovery' elements"
                % (metadata_keys_not_empty_num, dc_term_num)
            ]

        return (points, msg_list)

    @ConfigTerms(term_id="identifier_term_data")
    def rda_f3_01m(self, **kwargs):
        """Indicator RDA-F3-01M: Metadata includes the identifier for the data.

        This indicator is linked to the following principle: F3: Metadata clearly and explicitly include the identifier of the data they describe.

        The indicator deals with the inclusion of the reference (i.e. the identifier) of the
        digital object in the metadata so that the digital object can be accessed.

        Parameters
        ----------
        identifier_term_data : dict
            A dictionary with metadata information about the identifier/s used for the data (see ConfigTerms class for further details)

        Returns
        -------
        points
            - 100 if metadata contains identifiers for the data.
            - 0 otherwise.
        msg
            Statement about the assessment exercise
        """
        id_list = kwargs["Data Identifier"]

        msg = "Metadata includes identifier/s for the data: %s" % id_list
        points = 100

        return (points, [{"message": msg, "points": points}])

    def rda_f4_01m(self):
        """Indicator RDA-F4-01M: Metadata is offered in such a way that it can be harvested and indexed.

        This indicator is linked to the following principle: F4: (Meta)data are registered or indexed
        in a searchable resource.

        The indicator tests whether the metadata is offered in such a way that it can be indexed.
        In some cases, metadata could be provided together with the data to a local institutional
        repository or to a domain-specific or regional portal, or metadata could be included in a
        landing page where it can be harvested by a search engine. The indicator remains broad
        enough on purpose not to  limit the way how and by whom the harvesting and indexing of
        the data might be done.

        Returns
        -------
        points
            - 100 if metadata could be gathered using any of the supported protocols (OAI-PMH, HTTP).
            - 0 otherwise.
        msg
            Message with the results or recommendations to improve this indicator
        """
        if not self.metadata.empty:
            msg = "Metadata is gathered programmatically through HTTP (API REST), thus can be harvested and indexed."
            points = 100
        else:
            msg = (
                "Could not gather metadata from endpoint: %s. Metadata cannot be harvested and indexed."
                % self.api_endpoint
            )
            points = 0

        return (points, [{"message": msg, "points": points}])

    @ConfigTerms(term_id="terms_access")
    def rda_a1_01m(self, only_uri_analysis=False, **kwargs):
        """RDA indicator RDA-A1-01M: Metadata contains information to enable the user to get access to the data.

        This indicator is linked to the following principle: A1: (Meta)data are retrievable by their
        identifier using a standardised communication protocol. More information about that
        principle can be found here.

        The indicator refers to the information that is necessary to allow the requester to gain access
        to the digital object. It is (i) about whether there are restrictions to access the data (i.e.
        access to the data may be open, restricted or closed), (ii) the actions to be taken by a
        person who is interested to access the data, in particular when the data has not been
        published on the Web and (iii) specifications that the resources are available through
        eduGAIN7 or through specialised solutions such as proposed for EPOS.

        Returns
        -------
        points
            - 80/100 points if pointers for downloading the data are provided
            - 20/100 points if license information is provided (10 if license exists & 10 if open license)
        msg
            Message with the results or recommendations to improve this indicator
        """
        points = 0
        msg_list = []

        # Check #1: presence of 'DOI' and/or 'downloadURL'
        data_id_list = kwargs["Data Identifier"]
        data_url_list = kwargs["Download Link"]

        if not data_id_list and not data_url_list:
            msg = "Metadata does not provide URI-based identifiers and/or download links to access the data"
            logger.warning(msg)
            return (
                points,
                [
                    {
                        "message": msg,
                        "points": points,
                    }
                ],
            )
        else:
            has_identifiers = False
            has_links = False
            if data_id_list:
                has_identifiers = True
            if data_url_list:
                has_links = True
            msg = (
                "Metadata provides URI-based identifiers and/or download links to access the data: %s"
                % [item for item in data_id_list + data_url_list if item]
            )
            points = 80
            logger.debug(msg)
        msg_list.append({"message": msg, "points": points})

        if only_uri_analysis:
            return (points, msg_list)

        # Check #2: presence of a license
        point_licenses = 0
        license_list = kwargs["License"]
        if license_list:
            point_licenses = 10
            msg = "Found license/s for the data: %s" % license_list
            logger.info(msg)
        else:
            msg = "License/s not found for the data"
            logger.warning(msg)
        points += point_licenses
        msg_list.append({"message": msg, "points": point_licenses})

        # Check #2.1: open license listed in SPDX
        points_licenses_spdx = 0
        points_license_spdx, msg_license_spdx = self.rda_r1_1_02m(
            license_list=license_list
        )
        if points_license_spdx == 100:
            points_licenses_spdx = 10
            msg = "License/s listed in the SPDX license list: %s" % license_list
            logger.info(msg)
        else:
            msg = "License/s not listed in SPDX license list: %s" % license_list
            logger.warning(msg)
        points += points_licenses_spdx
        msg_list.append({"message": msg, "points": points_licenses_spdx})

        logger.debug("Total points for RDA-A1-01M: %s" % points)

        return (points, msg_list)

    def rda_a1_02m(self):
        """Indicator RDA-A1-02M: Metadata can be accessed manually (i.e. with human intervention).

        This indicator is linked to the following principle: A1: (Meta)data are retrievable by their
        identifier using a standardised communication protocol.

        The indicator refers to any human interactions that are needed if the requester wants to
        access metadata. The FAIR principle refers mostly to automated interactions where a
        machine is able to access the metadata, but there may also be metadata that require human
        interactions. This may be important in cases where the metadata itself contains sensitive
        information. Human interaction might involve sending an e-mail to the metadata owner, or
        calling by telephone to receive instructions.

        Returns
        -------
        points
            100/100 if the link to the manual aquisition of the metadata exists
        msg
            Message with the results or recommendations to improve this indicator
        """
        points = 0
        msg = "No reference has been found for the manual obtention of the metadata"
        msg_list = []

        if self.metadata_access_manual:
            if ut.check_link(self.metadata_access_manual[0]):
                msg = (
                    "Documentation for the manual obtention of the metadata can be found in "
                    + str(self.metadata_access_manual[0])
                )
                points = 100

        msg_list.append({"message": msg, "points": points})

        return (points, msg_list)

    def rda_a1_02d(self):
        """Indicator RDA-A1-02D: Data can be accessed manually (i.e. with human intervention).

        This indicator is linked to the following principle: A1: (Meta)data are retrievable by their
        identifier using a standardised communication protocol.

        The indicator refers to any human interactions that are needed if the requester wants to
        access data. The FAIR principle refers mostly to automated interactions where a
        machine is able to access the metadata, but there may also be metadata that require human
        interactions. This may be important in cases where the metadata itself contains sensitive
        information. Human interaction might involve sending an e-mail to the metadata owner, or
        calling by telephone to receive instructions.

        Returns
        -------
        points
            100/100 if the link to the manual aquisition of the data exists
        msg
            Message with the results or recommendations to improve this indicator
        """
        points = 0
        msg = "No reference has been found for the manual obtention of the data"
        msg_list = []

        if self.data_access_manual:
            if ut.check_link(self.data_access_manual[0]):
                msg = (
                    "Documentation for the manual obtention of the data can be found in "
                    + str(self.data_access_manual[0])
                )
                points = 100

        msg_list.append({"message": msg, "points": points})

        return (points, msg_list)

    def rda_a1_03m(self):
        """Indicator RDA-A1-03M: Metadata identifier resolves to a metadata record.

        This indicator is linked to the following principle: A1: (Meta)data are retrievable by their
        identifier using a standardised communication protocol.

        This indicator is about the resolution of the metadata identifier. The identifier assigned to
        the metadata should be associated with a resolution service that enables access to the
        metadata record.

        Returns
        -------
        points
            100/100 if the metadata record can be obtained (0/100 otherwise)
        msg
            Message with the results or recommendations to improve this indicator
        """
        points = 0
        msg = (
            "Metadata record cannot be retrieved from metadata identifier: %s"
            % self.item_id
        )
        if not self.metadata.empty:
            points = 100
            msg = (
                "Metadata record could be retrieved from metadata identifier: %s"
                % self.item_id
            )

        msg_list = [{"message": msg, "points": points}]

        return (points, msg_list)

    @ConfigTerms(term_id="terms_access")
    def rda_a1_03d(self, **kwargs):
        """Indicator RDA-A1-03D: Data identifier resolves to a digital object.

        This indicator is linked to the following principle: A1: (Meta)data are retrievable by their
        identifier using a standardised communication protocol.

        This indicator is about the resolution of the identifier that identifies the digital object. The
        identifier assigned to the data should be associated with a formally defined
        retrieval/resolution mechanism that enables access to the digital object, or provides access
        instructions for access in the case of human-mediated access. The FAIR principle and this
        indicator do not say anything about the mutability or immutability of the digital object that
        is identified by the data identifier -- this is an aspect that should be governed by a
        persistence policy of the data provider.

        Returns
        -------
        points
            A number between 0 and 100 to indicate how well this indicator is supported
            - 100/100 if all object identifiers are resolvable 0 if none
            - For any other case the resultant points will be proportional to the % of resovable identifiers
        msg
            Message with the results or recommendations to improve this indicator
        """
        points = 0
        msg = ""

        data_id_list = kwargs["Data Identifier"]
        data_url_list = kwargs["Download Link"]
        if not data_id_list and not data_url_list:
            msg = "No URI-based identifier to access the data was found"
            logger.warning(msg)
            return (
                points,
                [
                    {
                        "message": msg,
                        "points": points,
                    }
                ],
            )

        # Check if resolvable
        data_access_uri = data_id_list + data_url_list
        data_access_uri_num = len(data_access_uri)
        resolvable_uris = []
        for uri in data_access_uri:
            resolves = False
            schemes = idutils.detect_identifier_schemes(uri)
            logger.debug("Identifier schemes found: %s" % schemes)
            if "doi" in schemes or "handle" in schemes:
                resolves = ut.resolve_handle(uri)[0]
            elif "url" in schemes:
                resolves = ut.check_link(uri)
            else:
                logger.warning(
                    "Scheme/s used by the identifier not known: %s" % schemes
                )
            if resolves:
                resolvable_uris.append(uri)

        resolvable_uris_num = len(resolvable_uris)
        if resolvable_uris:
            msg = "Found %s/%s resolvable URIs for accessing the data: %s" % (
                resolvable_uris_num,
                data_access_uri_num,
                resolvable_uris,
            )
            logger.debug(msg)
        else:
            msg = (
                "None of the URIs found for accessing the data is resolvable: %s"
                % data_access_uri
            )
            logger.warning(msg)

        remainder = resolvable_uris_num % data_access_uri_num
        if remainder == 0:
            if resolvable_uris_num > 0:
                points = 100
        else:
            points = round((resolvable_uris_num * 100) / data_access_uri_num)

        msg_list = [{"message": msg, "points": points}]

        return (points, msg_list)

    def rda_a1_04m(self, return_protocol=False):
        """Indicator RDA-A1-04M: Metadata is accessed through standarised protocol.

        This indicator is linked to the following principle: A1: (Meta)data are retrievable by their
        identifier using a standardised communication protocol.

        The indicator concerns the protocol through which the metadata is accessed and requires
        the protocol to be defined in a standard.

        Returns
        -------
        points
            100/100 if the endpoint protocol is in the accepted list of standarised protocols
        msg
            Message with the results or recommendations to improve this indicator
        """
        points = 0

        protocol = ut.get_protocol_scheme(self.api_endpoint)
        if protocol in self.terms_access_protocols:
            points = 100
            msg = "Found a standarised protocol to access the metadata record: " + str(
                protocol
            )
        else:
            msg = (
                "Found a non-standarised protocol to access the metadata record: %s"
                % str(protocol)
            )
        msg_list = [{"message": msg, "points": points}]

        if return_protocol:
            return (points, msg_list, protocol)

        return (points, msg_list)

    @ConfigTerms(term_id="terms_access")
    def rda_a1_04d(self, return_protocol=False, **kwargs):
        """Indicator RDA-A1-04D: Data is accessible through standardized protocol.

        This indicator is linked to the following principle: A1: (Meta)data are retrievable by their
        identifier using a standardised communication protocol.

        The indicator concerns the protocol through which the digital object is accessed and requires
        the protocol to be defined in a standard.

        Returns
        -------
        points
            100/100 if the download protocol is in the accepted protocols list
        msg
            Message with the results or recommendations to improve this indicator
        """
        points = 0
        msg = ""

        url = kwargs["Download Link"]
        if len(url) == 0:
            return (
                points,
                [
                    {
                        "message": "Could not check data access protocol: EPOS metadata element <downloadURL> not found",
                        "points": points,
                    }
                ],
            )

        protocol_list = []
        for link in url:
            parsed_endpoint = urllib.parse.urlparse(link)
            protocol = parsed_endpoint.scheme
            if protocol in self.terms_access_protocols:
                points = 100
                protocol_list.append(protocol)

        if points == 100:
            msg = "Found %s standarised protocols to access the data: %s" % (
                len(protocol_list),
                protocol_list,
            )
        msg_list = [{"message": msg, "points": points}]

        if return_protocol:
            return (points, msg_list, protocol_list)

        return (points, msg_list)

    @ConfigTerms(term_id="terms_access")
    def rda_a1_05d(self, **kwargs):
        """Indicator RDA-A1-05D: Data can be accessed automatically (i.e. by a computer program).

        This indicator is linked to the following principle: A1: (Meta)data are retrievable by their
        identifier using a standardised communication protocol. More information about that
        principle can be found here.

        The indicator refers to automated interactions between machines to access digital objects.
        The way machines interact and grant access to the digital object will be evaluated by the
        indicator.

        Returns
        -------
        points
            100/100 if the downloadURL link is provided and resolvable
        msg
            Message with the results or recommendations to improve this indicator
        """
        points = 0
        msg_list = []

        data_url_list = kwargs["Download Link"]
        if data_url_list:
            for url in data_url_list:
                if ut.check_link(url):
                    points = 100
                    msg_list.append(
                        {
                            "message": "Data can be accessed programmatically: the URL is resolvable: %s"
                            % str(url),
                            "points": points,
                        }
                    )
        else:
            return (
                points,
                [
                    {
                        "message": "Could not check data access protocol: EPOS metadata element <downloadURL> not found",
                        "points": points,
                    }
                ],
            )

        return (points, msg_list)

    def rda_a1_1_01m(self):
        """Indicator RDA-A1.1_01M: Metadata is accessible through a free access
        protocol.

        This indicator is linked to the following principle: A1.1: The protocol is open, free and
        universally implementable. More information about that principle can be found here.

        The indicator tests that the protocol that enables the requester to access metadata can be
        freely used. Such free use of the protocol enhances data reusability.

        Returns
        -------
        points
            100/100 if the endpoint protocol is in the list of accepted free protocols
        msg
            Message with the results or recommendations to improve this indicator
        """
        points, msg_list, protocol = self.rda_a1_04m(return_protocol=True)
        if points == 100:
            msg_list = [
                {
                    "message": "Found a free protocol to access the metadata record: %s"
                    % protocol,
                    "points": points,
                }
            ]

        return (points, msg_list)

    def rda_a1_1_01d(self):
        """Indicator RDA-A1.1-01D: Data is accessible through a free access protocol.

        This indicator is linked to the following principle: A1.1: The protocol is open, free and
        universally implementable. More information about that principle can be found here.

        The indicator tests that the protocol that enables the requester to access metadata can be
        freely used. Such free use of the protocol enhances data reusability.

        Returns
        -------
        points
            100/100 if the downloadURL protocol is in the list of accepted free protocols
        msg
            Message with the results or recommendations to improve this indicator
        """
        result_data = self.rda_a1_04d(return_protocol=True)
        protocol_list = []
        if len(result_data) == 3:
            points, msg_list, protocol_list = result_data
        else:
            points, msg_list = result_data

        if points == 0:
            msg_list = [
                {
                    "message": "None of the protocol/s to access the data is free",
                    "points": points,
                }
            ]
        elif points == 100:
            msg_list = [
                {
                    "message": "Found free protocol/s to access the data: %s"
                    % " ".join(protocol_list),
                    "points": points,
                }
            ]

        return (points, msg_list)

    def rda_a1_2_01d(self):
        """Indicator RDA-A1_2-01D The protocol allows for an authentication and authorisation where necessary.
        The indicator requires the way that access to the digital object can be authenticated and
        authorised and that data accessibility is specifically described and adequately documented.
        Technical proposal:

        Returns
        -------
        points
            - 0/100   if there is no known authentication/authorisation protocol
            - 100/100 If the authentication/authorisation protocol is given through config.ini
        msg
            Message with the results or recommendations to improve this indicator
        """
        points = 0
        msg = "At the time, EPOS does not provide authentication or authorisation protocols"
        if self.metadata_authentication:
            points = 100
            msg = "The authentication is given by: " + str(
                self.metadata_authentication[0]
            )
        return points, msg

    @ConfigTerms(term_id="terms_access")
    def rda_a2_01m(self, return_protocol=False, **kwargs):
        """Indicator RDA-A2-01M A2: Metadata should be accessible even when the data is no longer available.

        The indicator intends to verify that information about a digital object is still available after
        the object has been deleted or otherwise has been lost. If possible, the metadata that
        remains available should also indicate why the object is no longer available.
        Technical proposal:
        -------

        points
            - 50/100 If there is no given metadata persistence policy , depends on the authority where this Digital Object is stored
            - 100/100 if the metadata persistence policy is given
        msg
            Message with the results or recommendations to improve this indicator
        """
<<<<<<< HEAD
        points = 50
        msg = "Preservation policy depends on the authority where this Digital Object is stored"

        if self.metadata_persistence:
            if ut.check_link(self.metadata_persistence[0]):
                points = 100
                msg = "The preservation policy is: " + str(self.metadata_persistence[0])
            return (points, [{"message": msg, "points": points}])

        terms_access = kwargs["terms_access"]
        terms_access_list = terms_access["list"]
        terms_access_metadata = terms_access["metadata"]

        _elements = [
            "downloadURL",
        ]
=======
        points = 100  # metadata is always accessible (otherwise this check would not be executed)
        msg_list = []
>>>>>>> e841fd52

        # Analyse temporal coverage
        data_end_date = None
        temporal_relevance = kwargs["Temporal Coverage"]
        temporal_relevance_num = len(temporal_relevance)
        if temporal_relevance:
            if temporal_relevance_num > 1:
                logging.warning(
                    "Found %s entries for 'Temporal Coverage'. Note: just analysing the first entry"
                    % temporal_relevance_num
                )
            temporal_relevance = temporal_relevance[0]
            data_end_date = temporal_relevance.get("end_date", None)
        has_expired = False
        if data_end_date:
            logging.debug(
                "Temporal coverage for end date is defined: %s" % date_end_date
            )
            if date_end_date < datetime.datetime.now():
                logging.info(
                    "Temporal coverage for the dataset has expired: %s" % date_end_date
                )
                has_expired = True
        else:
            logging.warning(
                "Temporal coverage for end date is not defined. Assuming it is in use."
            )

        # Analyse if accessible
        is_accessible = False
        _accessible_list = []
        _not_accessible_list = []
        points_data_links, msg_data_links = self.rda_a1_01m(only_uri_analysis=True)
        if points_data_links > 0:
            data_url_list = kwargs["Download Link"]
            for url in data_url_list:
                if ut.check_link(url, return_http_code=True) not in ["404", "410"]:
                    is_accessible = True
                    _accessible_list.append(url)
                else:
                    _not_accessible_list.append(url)
        if is_accessible:
            logger.info(
                "Some of the links for accessing the data are accessible: %s"
                % _accessible_list
            )
        else:
            logger.info(
                "None of the links for accessing the data are accessible: %s"
                % _not_accessible_list
            )

        # Gather final results
        if has_expired and not is_accessible:
            msg = "Metadata is accessible after the data is no longer available (temporal coverage has expired and data is not accessible)"
        elif has_expired and is_accessible:
            msg = "Metadata is accessible after data expiry (temporal coverage has expired but download links and/or landing pages for the data are still accessible)"
        elif not has_expired and not is_accessible:
            msg = "Metadata is accessible for existing data (temporal coverage has not expired and data is not accessible)"
        elif not has_expired and is_accessible:
            msg = "Metadata is accessible for existing data (temporal coverage has not expired and data is accessbile)"
        logger.info(msg)
        msg_list.append(msg)

        # Informative: policy exists for metadata persistence
        if self.metadata_persistence:
            if ut.check_link(self.metadata_persistence[0]):
                msg = "The preservation policy is: " + str(self.metadata_persistence[0])
                logger.info(msg)
                msg_list.append(msg)

        return (points, msg_list)

    @ConfigTerms(term_id="terms_cv", validate=True)
    def rda_i1_01m(self, **kwargs):
        """Indicator RDA-I1-01M: Metadata uses knowledge representation expressed in standarised format.

        This indicator is linked to the following principle: I1: (Meta)data use a formal,
        accessible, shared, and broadly applicable language for knowledge representation.

        The indicator serves to determine that an appropriate standard is used to express
        knowledge, for example, controlled vocabularies for subject classifications.

        Returns
        -------
        points
            Points are proportional to the number of followed vocabularies

        msg
            Message with the results or recommendations to improve this indicator
        """
        (_msg, _points) = self.eval_validated_basic(kwargs)

        return (_points, [{"message": _msg, "points": _points}])

    @ConfigTerms(term_id="terms_reusability_richness")
    def rda_i1_01d(self, **kwargs):
        """Indicator RDA-I1-01D: Data uses knowledge representation expressed in standarised format.

        This indicator is linked to the following principle: I1: (Meta)data use a formal,
        accessible, shared, and broadly applicable language for knowledge representation.

        The indicator serves to determine that an appropriate standard is used to express
        knowledge, in particular the data model and format.

        Returns
        -------
        points
            100/100 If the file format is listed under IANA Internet Media Types
        msg
            Message with the results or recommendations to improve this indicator
        """
        points = 0
        msg = "No internet media file path found"
        internetMediaFormats = []
        availableFormats = []
        path = self.internet_media_types_path[0]

        try:
            f = open(path)
            f.close()

        except:
            msg = "The config.ini internet media types file path does not arrive at any file. Try 'static/internetmediatipes190224.csv'"
            return (points, [{"message": msg, "points": points}])

        f = open(path)
        csv_reader = csv.reader(f)

        for row in csv_reader:
            internetMediaFormats.append(row[0])

        f.close()

        terms_reusability_richness = kwargs["terms_reusability_richness"]
        terms_reusability_richness_list = terms_reusability_richness["list"]
        terms_reusability_richness_metadata = terms_reusability_richness["metadata"]

        ele = terms_reusability_richness_metadata.loc[
            terms_reusability_richness_metadata["element"].isin(["availableFormats"]),
            "text_value",
        ]
        if len(ele.values) < 1:
            return (points, [{"message": msg, "points": points}])

        element = terms_reusability_richness_metadata.loc[
            terms_reusability_richness_metadata["element"].isin(["availableFormats"]),
            "text_value",
        ].values[0]

        for form in element:
            availableFormats.append(form["label"])

        msg = "None of the formats appear in internet media types"
        for aform in availableFormats:
            for iform in internetMediaFormats:
                if aform.casefold() == iform.casefold():
                    points = 100
                    msg = "Your data uses a correct way to present information present in https://www.iana.org/assignments/media-types/media-types.xhtml "
        return (points, [{"message": msg, "points": points}])

    def rda_i1_02m(self, **kwargs):
        """Indicator RDA-I1-02M: Metadata uses machine-understandable knowledge representation.

        This indicator is linked to the following principle: I1: (Meta)data use a formal, accessible,
        shared, and broadly applicable language for knowledge representation. M

        This indicator focuses on the machine-understandability aspect of the data. This means that
        data should be readable and thus interoperable for machines without any requirements such
        as specific translators or mappings.

        Returns
        -------
        points
            - 100/100 if metadata uses machine understandable knowledge representation (0/100 otherwise)
        msg
            Message with the results or recommendations to improve this indicator
        """
        _title = "Metadata uses machine-understandable knowledge representation"
        _checks = {
            "FAIR-EVA-I1-02M-1": {
                "title": "Media type gathered from HTTP headers",
                "critical": True,
                "success": False,
            },
            "FAIR-EVA-I1-02M-2": {
                "title": "Media type listed under IANA Internet Media Types",
                "critical": True,
                "success": False,
            },
        }
        _points = 0

        # FAIR-EVA-I1-02M-1: Get serialization media type from HTTP headers
        content_type = self.metadata_endpoint_headers.get("Content-Type", "")
        if content_type:
            _msg = "Found media type '%s' through HTTP headers" % content_type
            logger.info(_msg)
            _checks["FAIR-EVA-I1-02M-1"].update(
                {
                    "success": True,
                    "points": 100,
                }
            )
        else:
            _msg = (
                "The metadata standard in use does not provide a machine-understandable knowledge expression: %s"
                % self.metadata_standard
            )
            logger.warning(_msg)

        # FAIR-EVA-I1-02M-2: Serialization format listed under IANA Media Types
        if content_type in self.vocabulary.get_iana_media_types():
            _msg = (
                "Metadata serialization format '%s' listed under IANA Media Types"
                % content_type
            )
            logger.info(_msg)
            _checks["FAIR-EVA-I1-02M-2"].update(
                {
                    "success": True,
                    "points": 100,
                }
            )
            _points = 100
        else:
            _msg = "Metadata serialization format is not listed under IANA Internet Media Types"
            logger.warning(_msg)

        return (_points, _checks)

    @ConfigTerms(term_id="terms_data_model")
    def rda_i1_02d(self, **kwargs):
        """Indicator RDA-I1-02D: Data uses machine-understandable knowledge representation.

        This indicator is linked to the following principle: I1: (Meta)data use a formal, accessible,
        shared, and broadly applicable language for knowledge representation.

        This indicator focuses on the machine-understandability aspect of the data. This means that
        data should be readable and thus interoperable for machines without any requirements such
        as specific translators or mappings.

        Returns
        -------
        points
            - 100/100 if data models correspond to machine readable formats
            - Otherwise, the resultant score will be proportional to the percentage of machine readable formats
        msg
            Message with the results or recommendations to improve this indicator
        """
        points = 0

        terms_data_model = kwargs["terms_data_model"]
        terms_data_model_list = terms_data_model["list"]
        terms_data_model_metadata = terms_data_model["metadata"]

        if len(terms_data_model_list) == 0:
            msg = "EPOS API does not provide information about the knowledge representation model used for the data"

        else:
            element = terms_data_model_list
            data_model_elements = terms_data_model_metadata.loc[
                terms_data_model_metadata["element"].isin([element[0]]),
                "text_value",
            ]
            data_model_list = data_model_elements.values
            if len(data_model_list) > 0:
                points = 100
                msg = "Found information about the knowledge representation model used for the data"

        return (points, [{"message": msg, "points": points}])

    def rda_i2_01m(self):
        """Indicator RDA-I2-01D: Data uses FAIR-compliant vocabularies.

        This indicator is linked to the following principle: I2: (Meta)data use vocabularies that follow
        the FAIR principles.

        The indicator requires the controlled vocabulary used for the data to conform to the FAIR
        principles, and at least be documented and resolvable using globally unique.

        Returns
        -------
        points
            A number between 0 and 100 to indicate how well this indicator is supported
        msg
            Message with the results or recommendations to improve this indicator
        """
        points = 0
        msg = "The checked vocabularies the current version are:"
        passed = 0

        for vocab in self.dict_vocabularies.keys():
            if not vocab == self.dict_vocabularies[vocab]:
                if ut.check_link(self.dict_vocabularies[vocab]):
                    passed += 1
                    msg += vocab + " "
        points = passed / len(self.dict_vocabularies.keys()) * 100
        return (points, [{"message": msg, "points": points}])

    def rda_i2_01d(self):
        """Indicator RDA-I2-01D: Data uses FAIR-compliant vocabularies.

        This indicator is linked to the following principle: I2: (Meta)data use vocabularies that follow
        the FAIR principles.

        The indicator requires the controlled vocabulary used for the data to conform to the FAIR
        principles, and at least be documented and resolvable using globally unique.

        Returns
        -------
        points
            A number between 0 and 100 to indicate how well this indicator is supported
        msg
            Message with the results or recommendations to improve this indicator
        """
        points = 0
        msg = "This test implies access to the content of the data and match terms used there with FAIR-compliant vocabularies. As it is defined, its implementation is too costly"

        return (points, [{"message": msg, "points": points}])

    def rda_i3_01m(self):
        """Indicator RDA-I3-01M: Metadata includes references to other metadata.

        This indicator is linked to the following principle: I3: (Meta)data include qualified references
        to other (meta)data. More information about that principle can be found here.

        The indicator is about the way that metadata is connected to other metadata, for example
        through links to information about organisations, people, places, projects or time periods
        that are related to the digital object that the metadata describes.

        Returns
        -------
        points
            100/100 if ORCID is found in the metadata
        msg
            Message with the results or recommendations to improve this indicator
        """
        points, msg = self.rda_i3_03m()

        return (points, msg)

    def rda_i3_01d(self):
        """Indicator RDA-I3-01D: Data includes references to other data.

        This indicator is linked to the following principle: I3: (Meta)data include qualified references
        to other (meta)data. More information about that principle can be found here.

        The indicator is about the way that metadata is connected to other metadata, for example
        through links to information about organisations, people, places, projects or time periods
        that are related to the digital object that the metadata describes.

        Returns
        -------
        points
            Currently returns 0 points, as it requires inspecting the content of the data
        msg
            Message with the results or recommendations to improve this indicator
        """
        points = 0
        msg = "This test implies checking the presence of qualified references within the content of the data. As it is defined, its implementation is too costly."

        return (points, [{"message": msg, "points": points}])

    def rda_i3_02m(self):
        """Indicator RDA-I3-02M: Metadata includes references to other data.

        This indicator is linked to the following principle: I3: (Meta)data include qualified references
        to other (meta)data. More information about that principle can be found here.

        This indicator is about the way metadata is connected to other data, for example linking to
        previous or related research data that provides additional context to the data. Please note
        that this is not about the link from the metadata to the data it describes; that link is
        considered in principle F3 and in indicator RDA-F3-01M.

        Returns
        -------
        points
            Returns 100/100 if qualified references are found (0/100 otherwise)
        msg
            Message with the results or recommendations to improve this indicator
        """
        points = 0
        msg = "No references to other data."

        return (points, [{"message": msg, "points": points}])

    def rda_i3_02d(self):
        """Indicator RDA-I3-02D: Data includes qualified references to other data.

        This indicator is linked to the following principle: I3: (Meta)data include qualified references
        to other (meta)data. More information about that principle can be found here.

        The indicator is about the way that metadata is connected to other metadata, for example
        through links to information about organisations, people, places, projects or time periods
        that are related to the digital object that the metadata describes.

        Returns
        -------
        points
            Currently returns 0 points, as it requires inspecting the content of the data
        msg
            Message with the results or recommendations to improve this indicator
        """

        points = 0
        msg = "This test implies checking the presence of qualified references within the content of the data. As it is defined, its implementation is too costly."

        return (points, [{"message": msg, "points": points}])

    @ConfigTerms(term_id="terms_relations")
    def rda_i3_03m(self, **kwargs):
        """Indicator RDA-I3-03M: Metadata includes qualified references to other metadata.

        This indicator is linked to the following principle: I3: (Meta)data include qualified references
        to other (meta)data. More information about that principle can be found here.

        This indicator is about the way metadata is connected to other metadata, for example to
        descriptions of related resources that provide additional context to the data. The references
        need to be qualified which means that the relation

        Returns
        -------
        points
            100/100 if the ORCID appears in the metadata (ORCID considered a qualified reference to the Author of the file)
        msg
            Message with the results or recommendations to improve this indicator
        """
        person_id_list = kwargs["Person Identifier"]

        # FIXME Need to validate ORCID format in order to report it as 'qualified'
        if person_id_list:
            points = 100
            msg = "Metadata has qualified references to other metadata"
        else:
            points = 0
            msg = "Metadata does not have qualified references to other metadata"

        return (points, [{"message": msg, "points": points}])

    @ConfigTerms(term_id="terms_reusability_richness")
    def rda_r1_01m(self, **kwargs):
        """Indicator RDA-R1-01M: Plurality of accurate and relevant attributes are provided to allow reuse.

        This indicator is linked to the following principle: R1: (Meta)data are richly described with a
        plurality of accurate and relevant attributes. More information about that principle can be
        found here.

        The indicator concerns the quantity but also the quality of metadata provided in order to
        enhance data reusability.

        Returns
        -------
        points
            Proportional to the number of terms considered to enhance reusability
        msg
            Message with the results or recommendations to improve this indicator
        """
        points = 0

        reusability_element_list = [
            element for element, value in kwargs.items() if value
        ]
        if len(reusability_element_list) > 0:
            msg = "Found %s metadata elements that enhance reusability: %s" % (
                len(reusability_element_list),
                reusability_element_list,
            )
        else:
            msg = "Could not fing any metadata element that enhance reusability"
        points = len(reusability_element_list) / len(kwargs) * 100

        return (points, [{"message": msg, "points": points}])

    @ConfigTerms(term_id="terms_license")
    def rda_r1_1_01m(self, license_list=[], **kwargs):
        """Indicator RDA-R1.1-01M: Metadata includes information about the license under
        which the data can be reused.

        This indicator is linked to the following principle: R1.1: (Meta)data are released with a clear and accessible data usage license.

        This indicator is about the information that is provided in the metadata related to the conditions (e.g. obligations, restrictions) under which data can be reused. In the absence of licence information, data cannot be reused.

        Returns
        -------
        points
            100/100 if the license for data exists
        msg
            Message with the results or recommendations to improve this indicator
        """
        license_list = kwargs["License"]

        msg_list = []
        points = 0
        max_points = 100

        license_num = len(license_list)
        if license_num > 0:
            points = 100

            if license_num > 1:
                msg = "The licenses are : "
                for license in license_list:
                    msg = msg + " " + str(license) + " "
            else:
                msg = "The license is: " + str(license_list[0])

        return (points, [{"message": msg, "points": points}])

    @ConfigTerms(term_id="terms_license")
    def rda_r1_1_02m(self, license_list=[], machine_readable=False, **kwargs):
        """Indicator R1.1-02M: Metadata refers to a standard reuse license.

        This indicator is linked to the following principle: R1.1: (Meta)data are released with a clear
        and accessible data usage license.

        This indicator requires the reference to the conditions of reuse to be a standard licence,
        rather than a locally defined license.

        Returns
        -------
        points
            100/100 if the license is listed under the SPDX licenses
        msg
            Message with the results or recommendations to improve this indicator
        """
        license_list = kwargs["License"]

        points = 0
        max_points = 100

        license_num = len(license_list)
        license_standard_list = []
        points_per_license = round(max_points / license_num)
        for _license in license_list:
            if ut.is_spdx_license(_license, machine_readable=machine_readable):
                license_standard_list.append(_license)
                points += points_per_license
                logger.debug(
                    "License <%s> is considered as standard by SPDX: adding %s points"
                    % (_license, points_per_license)
                )
        if points == 100:
            msg = (
                "License/s in use are considered as standard according to SPDX license list: %s"
                % license_standard_list
            )
        elif points > 0:
            msg = (
                "A subset of the license/s in use (%s out of %s) are standard according to SDPX license list: %s"
                % (len(license_standard_list), license_num, license_standard_list)
            )
        else:
            msg = (
                "None of the license/s defined are standard according to SPDX license list: %s"
                % license_list
            )
        msg = " ".join([msg, "(points: %s)" % points])
        logger.info(msg)

        return (points, [{"message": msg, "points": points}])

    @ConfigTerms(term_id="terms_license")
    def rda_r1_1_03m(self, **kwargs):
        """Indicator R1.1-03M: Metadata refers to a machine-understandable reuse
        license.

        This indicator is linked to the following principle: R1.1: (Meta)data are released with a clear
        and accessible data usage license.

        This indicator is about the way that the reuse licence is expressed. Rather than being a human-readable text, the licence should be expressed in such a way that it can be processed by machines, without human intervention, for example in automated searches.

        Returns
        -------
        points
            100/100 if the license is provided in such a way that is machine understandable
        msg
            Message with the results or recommendations to improve this indicator
        """
        license_list = kwargs["License"]

        _points_license, _msg_license = self.rda_r1_1_02m(
            license_list=license_list, machine_readable=True
        )
        if _points_license == 100:
            _msg = "License/s are machine readable according to SPDX"
        elif _points_license == 0:
            _msg = "License/s are not machine readable according to SPDX"
        else:
            _msg = "A subset of the license/s are machine readable according to SPDX"
        logger.info(_msg)

        return (_points_license, [{"message": _msg, "points": _points_license}])

    @ConfigTerms(term_id="terms_provenance")
    def rda_r1_2_01m(self, **kwargs):
        """Indicator R1.2-01M: Metadata includes provenance information about community-
        specific standard.

        This indicator is linked to the following principle: R1.2: (Meta)data are associated with detailed provenance.

        This indicator requires the metadata to include information about the provenance of the data, i.e. information about the origin, history or workflow that generated the data, in a way that is compliant with the standards that are used in the community for which the data is curated.

        Returns
        -------
        points
            100/100 if provenance information is provided
        msg
            Message with the results or recommendations to improve this indicator
        """
        provenance_list = kwargs["term_values"]

        points = 0
        msg = "No provenance or curation references found in the metadata"

        if len(provenance_list) > 0:
            points = 100

        return (points, [{"message": msg, "points": points}])

    def rda_r1_3_01m(self, **kwargs):
        """Indicator RDA-R1.3-01M: Metadata complies with a community standard.

        This indicator is linked to the following principle: R1.3: (Meta)data meet domain-relevant
        community standards.

        This indicator requires that data complies with community standards.

        Returns
        --------
        points
           100/100 if the metadata standard appears is listed under FAIRsharing
        """
        msg = "No metadata standard"
        points = 0

        for standard in self.vocabulary.get_fairsharing(
            search_topic=self.metadata_standard[0]
        ):
            if self.metadata_standard[0] == standard["attributes"]["abbreviation"]:
                points = 100
                logger.debug(
                    "Metadata standard '%s' found under FAIRsharing registry"
                    % self.metadata_standard[0]
                )
                msg = "Metadata standard in use complies with a community standard according to FAIRsharing.org"

        return (points, [{"message": msg, "points": points}])

    @ConfigTerms(term_id="terms_reusability_richness", validate=True)
    def rda_r1_3_01d(self, **kwargs):
        """Indicator RDA-R1.3-01D: Data complies with a community standard.

        This indicator is linked to the following principle: R1.3: (Meta)data meet domain-relevant
        community standards.

        This indicator requires that data complies with community standards.

        Returns
        --------
        points
           100/100 if the data standard appears in Fairsharing (0/100 otherwise)
        """
<<<<<<< HEAD
        msg = ""
        points = 0
        availableFormats = []
        fairformats = []

        if self.metadata_standard == []:
            return (points, [{"message": msg, "points": points}])

        terms_reusability_richness = kwargs["terms_reusability_richness"]
        terms_reusability_richness_list = terms_reusability_richness["list"]
        terms_reusability_richness_metadata = terms_reusability_richness["metadata"]

        ele = terms_reusability_richness_metadata.loc[
            terms_reusability_richness_metadata["element"].isin(["availableFormats"]),
            "text_value",
        ]
        if len(ele.values) < 1:
            return (points, [{"message": msg, "points": points}])

        element = terms_reusability_richness_metadata.loc[
            terms_reusability_richness_metadata["element"].isin(["availableFormats"]),
            "text_value",
        ].values[0]
        for form in element:
            availableFormats.append(form["label"])

        standard_formats_found = []
        for aform in availableFormats:
            fs_content = self.vocabulary.get_fairsharing(search_topic=aform)
            abbreviation_list = []
            if fs_content:
                abbreviation_list = [
                    item["attributes"]["abbreviation"] for item in fs_content
                ]
                logger.debug(
                    "List of abbreviations found for format '%s': %s"
                    % (aform, abbreviation_list)
                )
                if aform.casefold() in abbreviation_list:
                    logger.debug("Format '%s' found under FAIRsharing registry" % aform)
                    standard_formats_found.append(aform)

        # Score
        if standard_formats_found:
            msg = (
                "Data complies with the following community standard/s: %s"
                % standard_formats_found
            )
            points = 100
            logger.info(msg)
        else:
            msg = (
                "Data formats found do not comply with community standard/s: %s"
                % availableFormats
            )
            logger.warning(msg)

        return (points, [{"message": msg, "points": points}])
=======
        (_msg, _points) = self.eval_validated_basic(kwargs)

        return (_points, [{"message": _msg, "points": _points}])
>>>>>>> e841fd52

    def rda_r1_3_02m(self, **kwargs):
        """Indicator RDA-1.3-02M: Metadata is expressed in compliance with a machine-
        understandable community standard.

        This indicator is linked to the following principle: R1.3: (Meta)data meet domain-relevant
        community standards.

        This indicator requires that data complies with community standards.

        Returns
        --------
        points
           - 100/100 if the metadata standard is machine understandable (checked through FAIRsharing)
           - 0/100 otherwise
        """
        msg = "No metadata standard"
        points = 0

        if self.metadata_standard == []:
            return (points, [{"message": msg, "points": points}])

        points, msg = self.rda_r1_3_01m()
        if points == 100:
            msg = "The metadata standard in use is compliant with a machine-understandable community standard"

        return (points, [{"message": msg, "points": points}])

    def rda_r1_3_02d(self, **kwargs):
        """Indicator RDA-R1.3-02D: Data is expressed in compliance with a machine-
        understandable community standard.

        This indicator is linked to the following principle: R1.3: (Meta)data meet domain-relevant
        community standards.

        This indicator requires that data complies with community standards.

        Returns
        --------
        Points
           - 100/100 if the data format is machine understandable
           - 0/100 otherwise
        """
        msg = ""
        points = 0

        points, _msg = self.rda_r1_3_01d()
        if points == 100:
            msg = "Your data standard is expressed in compliance with a  machine-understandable community standard"
        else:
            msg = "No data standard found"

        return (points, [{"message": msg, "points": points}])<|MERGE_RESOLUTION|>--- conflicted
+++ resolved
@@ -17,13 +17,8 @@
 from dicttoxml import dicttoxml
 
 import api.utils as ut
-<<<<<<< HEAD
-from api.evaluator import ConfigTerms, Evaluator
 from api.vocabulary import Vocabulary
-
-=======
 from api.evaluator import ConfigTerms, Evaluator, MetadataValuesBase
->>>>>>> e841fd52
 
 logging.basicConfig(
     stream=sys.stdout, level=logging.DEBUG, format="'%(name)s:%(lineno)s' | %(message)s"
@@ -236,26 +231,12 @@
         # global _
         # _ = super().translation()
 
-<<<<<<< HEAD
-    def __init__(self, item_id, oai_base=None, lang="en", config=None, name="epos"):
-        # FIXME: Disable calls to parent class until a EvaluatorBase class is implemented
-        # super().__init__(item_id, oai_base, lang, self.name)
-        # global _
-        # _ = super().translation()
-
         self.name = name
         self.item_id = item_id
         self.api_endpoint = oai_base
         self.config = config
         self.vocabulary = Vocabulary(config)
 
-=======
-        self.name = name
-        self.item_id = item_id
-        self.api_endpoint = oai_base
-        self.config = config
-
->>>>>>> e841fd52
         logger.debug("Using FAIR-EVA's plugin: %s" % self.name)
 
         # Metadata gathering
@@ -321,28 +302,11 @@
         self.metadata_persistence = ast.literal_eval(
             self.config[self.name]["metadata_persistence"]
         )
-<<<<<<< HEAD
-        self.terms_vocabularies = ast.literal_eval(
-            self.config[self.name]["terms_vocabularies"]
-        )
+        # self.terms_vocabularies = ast.literal_eval(
+        #     self.config[self.name]["terms_vocabularies"]
+        # )
         # IANA media types
-=======
         self.terms_cv = ast.literal_eval(self.config[self.name]["terms_cv"])
-
-        self.fairsharing_username = ast.literal_eval(
-            self.config["fairsharing"]["username"]
-        )
-
-        self.fairsharing_password = ast.literal_eval(
-            self.config["fairsharing"]["password"]
-        )
-        self.fairsharing_metadata_path = ast.literal_eval(
-            self.config["fairsharing"]["metadata_path"]
-        )
-        self.fairsharing_formats_path = ast.literal_eval(
-            self.config["fairsharing"]["formats_path"]
-        )
->>>>>>> e841fd52
         self.internet_media_types_path = ast.literal_eval(
             self.config["internet_media_types"]["path"]
         )
@@ -1264,27 +1228,8 @@
         msg
             Message with the results or recommendations to improve this indicator
         """
-<<<<<<< HEAD
-        points = 50
-        msg = "Preservation policy depends on the authority where this Digital Object is stored"
-
-        if self.metadata_persistence:
-            if ut.check_link(self.metadata_persistence[0]):
-                points = 100
-                msg = "The preservation policy is: " + str(self.metadata_persistence[0])
-            return (points, [{"message": msg, "points": points}])
-
-        terms_access = kwargs["terms_access"]
-        terms_access_list = terms_access["list"]
-        terms_access_metadata = terms_access["metadata"]
-
-        _elements = [
-            "downloadURL",
-        ]
-=======
         points = 100  # metadata is always accessible (otherwise this check would not be executed)
         msg_list = []
->>>>>>> e841fd52
 
         # Analyse temporal coverage
         data_end_date = None
@@ -1948,70 +1893,9 @@
         points
            100/100 if the data standard appears in Fairsharing (0/100 otherwise)
         """
-<<<<<<< HEAD
-        msg = ""
-        points = 0
-        availableFormats = []
-        fairformats = []
-
-        if self.metadata_standard == []:
-            return (points, [{"message": msg, "points": points}])
-
-        terms_reusability_richness = kwargs["terms_reusability_richness"]
-        terms_reusability_richness_list = terms_reusability_richness["list"]
-        terms_reusability_richness_metadata = terms_reusability_richness["metadata"]
-
-        ele = terms_reusability_richness_metadata.loc[
-            terms_reusability_richness_metadata["element"].isin(["availableFormats"]),
-            "text_value",
-        ]
-        if len(ele.values) < 1:
-            return (points, [{"message": msg, "points": points}])
-
-        element = terms_reusability_richness_metadata.loc[
-            terms_reusability_richness_metadata["element"].isin(["availableFormats"]),
-            "text_value",
-        ].values[0]
-        for form in element:
-            availableFormats.append(form["label"])
-
-        standard_formats_found = []
-        for aform in availableFormats:
-            fs_content = self.vocabulary.get_fairsharing(search_topic=aform)
-            abbreviation_list = []
-            if fs_content:
-                abbreviation_list = [
-                    item["attributes"]["abbreviation"] for item in fs_content
-                ]
-                logger.debug(
-                    "List of abbreviations found for format '%s': %s"
-                    % (aform, abbreviation_list)
-                )
-                if aform.casefold() in abbreviation_list:
-                    logger.debug("Format '%s' found under FAIRsharing registry" % aform)
-                    standard_formats_found.append(aform)
-
-        # Score
-        if standard_formats_found:
-            msg = (
-                "Data complies with the following community standard/s: %s"
-                % standard_formats_found
-            )
-            points = 100
-            logger.info(msg)
-        else:
-            msg = (
-                "Data formats found do not comply with community standard/s: %s"
-                % availableFormats
-            )
-            logger.warning(msg)
-
-        return (points, [{"message": msg, "points": points}])
-=======
         (_msg, _points) = self.eval_validated_basic(kwargs)
 
         return (_points, [{"message": _msg, "points": _points}])
->>>>>>> e841fd52
 
     def rda_r1_3_02m(self, **kwargs):
         """Indicator RDA-1.3-02M: Metadata is expressed in compliance with a machine-
