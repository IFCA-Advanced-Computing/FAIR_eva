--- conflicted
+++ resolved
@@ -98,19 +98,6 @@
             self.config[self.name]["metadata_standard"]
         )
         self.fairsharing_username = ast.literal_eval(
-<<<<<<< HEAD
-            self.config["fairsharing"]["fairsharing_username"]
-        )
-
-        self.fairsharing_password = ast.literal_eval(
-            self.config["fairsharing"]["fairsharing_password"]
-        )
-        self.fairsharing_metadata_path = ast.literal_eval(
-            self.config["fairsharing"]["fairsharing_metadata_path"]
-        )
-        self.fairsharing_formats_path = ast.literal_eval(
-            self.config["fairsharing"]["fairsharing_formats_path"]
-=======
             self.config["fairsharing"]["username"]
         )
 
@@ -122,7 +109,6 @@
         )
         self.fairsharing_formats_path = ast.literal_eval(
             self.config["fairsharing"]["formats_path"]
->>>>>>> a842513c
         )
         self.internet_media_types_path = ast.literal_eval(
             self.config["internet media types"]["path"]
@@ -1709,11 +1695,7 @@
         ].values[0]
         for form in element:
             availableFormats.append(form["label"])
-<<<<<<< HEAD
-
-=======
-        print(self.fairsharing_formats_path[0])
->>>>>>> a842513c
+
         try:
             f = open(self.fairsharing_formats_path[0])
             f.close()
