#!/usr/bin/python
# -*- coding: utf-8 -*-
import ast
import configparser
import idutils
import logging
import os
import urllib

from api.evaluator import Evaluator
from api.evaluator import ConfigTerms
from fair import load_config
import pandas as pd
import numpy as np
import requests
import sys
import csv
import xml.etree.ElementTree as ET
import json
import api.utils as ut
from dicttoxml import dicttoxml


logging.basicConfig(
    stream=sys.stdout, level=logging.DEBUG, format="'%(name)s:%(lineno)s' | %(message)s"
)
logger = logging.getLogger(os.path.basename(__file__))


class Plugin(Evaluator):
    """A class used to define FAIR indicators tests. It is tailored towards the EPOS repository

    ...

    Attributes
    ----------
    item_id : str
        Digital Object identifier, which can be a generic one (DOI, PID), or an internal (e.g. an
            identifier from the repo)

    oai_base : str
        Open Archives Initiative , This is the place in which the API will ask for the metadata. If you are working with  EPOS https://www.ics-c.epos-eu.org/api/v1/resources

    lang : Language

    """

    name = "epos"

    def __init__(self, item_id, oai_base=None, lang="en", config=None):
        logger.debug("Creating instance of %s plugin" % self.name)
        super().__init__(item_id, oai_base, lang, self.name)
        # TO REDEFINE - WHICH IS YOUR PID TYPE?
        self.id_type = "uuid"
        global _
        _ = super().translation()
        # You need a way to get your metadata in a similar format
        metadata_sample = self.get_metadata()
        self.metadata = pd.DataFrame(
            metadata_sample,
            columns=["metadata_schema", "element", "text_value", "qualifier"],
        )
        logger.debug("METADATA: %s" % (self.metadata))
        # Protocol for (meta)data accessing
        if len(self.metadata) > 0:
            self.access_protocols = ["http"]
        # Config attributes
        self.identifier_term = ast.literal_eval(
            self.config[self.name]["identifier_term"]
        )
        self.terms_quali_generic = ast.literal_eval(
            self.config[self.name]["terms_quali_generic"]
        )
        self.terms_quali_disciplinar = ast.literal_eval(
            self.config[self.name]["terms_quali_disciplinar"]
        )
        self.terms_cv = ast.literal_eval(self.config[self.name]["terms_cv"])
        self.supported_data_formats = ast.literal_eval(
            self.config[self.name]["supported_data_formats"]
        )
        self.terms_qualified_references = ast.literal_eval(
            self.config[self.name]["terms_qualified_references"]
        )
        self.terms_relations = ast.literal_eval(
            self.config[self.name]["terms_relations"]
        )
        self.metadata_access_manual = ast.literal_eval(
            self.config[self.name]["metadata_access_manual"]
        )
        self.data_access_manual = ast.literal_eval(
            self.config[self.name]["data_access_manual"]
        )
        self.terms_access_protocols = ast.literal_eval(
            self.config[self.name]["terms_access_protocols"]
        )

        self.metadata_standard = ast.literal_eval(
            self.config[self.name]["metadata_standard"]
        )
        self.fairsharing_username = ast.literal_eval(
            self.config["fairsharing"]["username"]
        )

        self.fairsharing_password = ast.literal_eval(
            self.config["fairsharing"]["password"]
        )
        self.fairsharing_metadata_path = ast.literal_eval(
            self.config["fairsharing"]["metadata_path"]
        )
        self.fairsharing_formats_path = ast.literal_eval(
            self.config["fairsharing"]["formats_path"]
        )
        self.internet_media_types_path = ast.literal_eval(
            self.config["internet media types"]["path"]
        )

    def get_metadata(self):
        metadata_sample = []
        eml_schema = "epos"

        final_url = self.oai_base + "/resources/details/" + self.item_id

        error_in_metadata = False
        headers = {
            "accept": "application/json",
        }
        response = requests.get(
            final_url,
            headers=headers,
        )
        if not response.ok:
            msg = (
                "Error while connecting to metadata repository: %s (status code: %s)"
                % (response.url, response.status_code)
            )
            error_in_metadata = True
        dicion = response.json()
        if not dicion:
            msg = (
                "Error: empty metadata received from metadata repository: %s"
                % final_url
            )
            error_in_metadata = True
        if error_in_metadata:
            logger.error(msg)
            raise Exception(msg)

        for key in dicion.keys():
            if str(type(dicion[key])) == "<class 'dict'>":
                q = dicion[key]
                for key2 in q.keys():
                    metadata_sample.append([eml_schema, key2, q[key2], key])

            if key == "relatedDataProducts":
                q = dicion[key][0]

                for key2 in q.keys():
                    if str(type(q[key2])) == "<class 'dict'>":
                        w = q[key2]
                        for key3 in w.keys():
                            metadata_sample.append([eml_schema, key3, w[key3], key2])
                    elif (
                        str(type(q[key2])) == "<class 'list'>"
                        and len(q[key2]) == 0
                        and str(type(q[key2][0])) == "<class 'dict'>"
                    ):
                        w = q[key2][0]

                        for key3 in w.keys():
                            metadata_sample.append([eml_schema, key3, w[key3], key2])

                    else:
                        metadata_sample.append([eml_schema, key2, q[key2], key])
                        """Elif str(type(dicion[key])) == "<class 'list'>" and:

                        q = dicion[key]
                        if str(type(q[0])) == "<class 'dict'>":
                          if len(q) ==1:
                             q=q[0]
                             for key2 in q.keys():
                                 metadata_sample.append([eml_schema, key2, q[key2], key])
                        else:

                            for elem in q:
                                metadata_sample.append([eml_schema, key, elem, None])
                        """
            else:
                metadata_sample.append([eml_schema, key, dicion[key], None])
        return metadata_sample

    def eval_persistency(self, id_list, data_or_metadata="(meta)data"):
        points = 0
        msg_list = []
        points_per_id = round(100 / len(id_list))
        for _id in id_list:
            _points = 0
            if ut.is_persistent_id(_id):
                _msg = "Found persistent identifier for the %s: %s" % (
                    data_or_metadata,
                    _id,
                )
                _points = points_per_id
            else:
                _msg = "Identifier is not persistent for the %s: %s" % (
                    data_or_metadata,
                    _id,
                )
                _points = 0
            points += _points
            msg_list.append({"message": _msg, "points": _points})

        return (points, msg_list)

    def eval_uniqueness(self, id_list, data_or_metadata="(meta)data"):
        points = 0
        msg_list = []
        points_per_id = round(100 / len(id_list))
        for _id in id_list:
            _points = 0
            if ut.is_unique_id(_id):
                _msg = "Found a globally unique identifier for the %s: %s" % (
                    data_or_metadata,
                    _id,
                )
                _points = points_per_id
            else:
                _msg = "Identifier found for the %s is not globally unique: %s" % (
                    data_or_metadata,
                    _id,
                )
                _points = 0
            points += _points
            msg_list.append({"message": _msg, "points": _points})

        return (points, msg_list)

    @ConfigTerms(term_id="identifier_term")
    def rda_f1_01m(self, **kwargs):
        """Indicator RDA-F1-01M
        This indicator is linked to the following principle: F1 (meta)data are assigned a globally
        unique and eternally persistent identifier. More information about that principle can be found
        here.

        This indicator evaluates whether or not the metadata is identified by a persistent identifier.
        A persistent identifier ensures that the metadata will remain findable over time, and reduces
        the risk of broken links.

        Parameters
        ----------
        identifier_term : dict
            A dictionary with metadata information about the identifier/s used for the metadata (see ConfigTerms class for further details)

        Returns
        -------
        points
            - 0/100   if no persistent identifier is used  for the metadata
            - 100/100 if a persistent identifier is used for the metadata
        msg
            Message with the results or recommendations to improve this indicator
        """
        term_data = kwargs["identifier_term"]
        term_metadata = term_data["metadata"]

        id_list = term_metadata.text_value.values

        points, msg_list = self.eval_persistency(id_list, data_or_metadata="metadata")
        logger.debug(msg_list)

        return (points, msg_list)

    @ConfigTerms(term_id="identifier_term_data")
    def rda_f1_01d(self, **kwargs):
        """Indicator RDA-F1-01D
        This indicator is linked to the following principle: F1 (meta)data are assigned a globally
        unique and eternally persistent identifier. More information about that principle can be found
        here.

        This indicator evaluates whether or not the data is identified by a persistent identifier.
        A persistent identifier ensures that the data will remain findable over time and reduces the
        risk of broken links.

        Parameters
        ----------
        identifier_term_data : dict
            A dictionary with metadata information about the identifier/s used for the data (see ConfigTerms class for further details)

        Returns
        -------
        points
            Returns a value (out of 100) that reflects the amount of data identifiers that are persistent.
        msg
            Message with the results or recommendations to improve this indicator
        """
        term_data = kwargs["identifier_term_data"]
        term_metadata = term_data["metadata"]
        identifiers = []
        id_list = term_metadata.text_value.values[0]
        for ide in id_list:
            identifiers.append(ide["value"])

        points, msg_list = self.eval_persistency(identifiers, data_or_metadata="data")
        logger.debug(msg_list)

        return (points, msg_list)

    @ConfigTerms(term_id="identifier_term")
    def rda_f1_02m(self, **kwargs):
        """Indicator RDA-F1-02M
        This indicator is linked to the following principle: F1 (meta)data are assigned a globally unique and eternally persistent identifier.

        The indicator serves to evaluate whether the identifier of the metadata is globally unique, i.e. that there are no two identical
        identifiers that identify different metadata records.

        Parameters
        ----------
        identifier_term_data : dict
            A dictionary with metadata information about the identifier/s used for the data (see ConfigTerms class for further details)

        Returns
        -------
        points
            - 0/100   if the identifier used for the metadata is not globally unique.
            - 100/100 if the identifier used for the metadata is globally unique.
        msg
            Message with the results or recommendations to improve this indicator
        """
        term_data = kwargs["identifier_term"]
        term_metadata = term_data["metadata"]

        id_list = term_metadata.text_value.values
        points, msg_list = self.eval_uniqueness(id_list, data_or_metadata="metadata")
        logger.debug(msg_list)

        return (points, msg_list)

    @ConfigTerms(term_id="identifier_term_data")
    def rda_f1_02d(self, **kwargs):
        """Indicator RDA-F1-02D
        This indicator is linked to the following principle: F1 (meta)data are assigned a globally unique and eternally persistent identifier.

        The indicator serves to evaluate whether the identifier of the data is globally unique, i.e. that there are no two people that would
        use that same identifier for two different digital objects.

        Parameters
        ----------
        identifier_term_data : dict
            A dictionary with metadata information about the identifier/s used for the data (see ConfigTerms class for further details)

        Returns
        -------
        points
            Returns a value (out of 100) that reflects the amount of data identifiers that are globally unique.
        msg
            Message with the results or recommendations to improve this indicator
        """
        term_data = kwargs["identifier_term_data"]
        term_metadata = term_data["metadata"]
        identifiers = []
        id_list = term_metadata.text_value.values[0]
        for ide in id_list:
            identifiers.append(ide["value"])

        points, msg_list = self.eval_uniqueness(identifiers, data_or_metadata="data")
        logger.debug(msg_list)

        return (points, msg_list)

    @ConfigTerms(term_id="terms_findability_richness")
    def rda_f2_01m(self, **kwargs):
        """Indicator RDA-F2-01M
        This indicator is linked to the following principle: F2: Data are described with rich metadata.

        The indicator is about the presence of metadata, but also about how much metadata is
        provided and how well the provided metadata supports discovery.

        Parameters
        ----------
        terms_findability_richness : dict (see ConfigTerms class for further details)
            A dictionary with metadata information about the elements that provide findability/discoverability richness.

        Returns
        -------
        points
            Returns a value (out of 100) that reflects the grade of compliance with the "Dublin Core Metadata for Resource Discovery".
        msg
            Message with the results or recommendations to improve this indicator.
        """
        terms_findability_dublin_core = ast.literal_eval(
            self.config["dublin-core"]["terms_findability_richness"]
        )
        if not terms_findability_dublin_core:
            points, msg_list = (
                0,
                [
                    "Dublin Core's terms/elements for 'Metadata for Resource Discovery' are not defined in configuration. Please do so within '[dublin-core]' section."
                ],
            )
        else:
            term_data = kwargs["terms_findability_richness"]
            term_list = term_data["list"]
            term_metadata = term_data["metadata"]

            dc_term_num = len(terms_findability_dublin_core)
            points_per_dc_term = round(100 / dc_term_num)

            term_metadata_num = len(term_metadata.index.to_list())
            term_list_num = len(term_list)
            if term_metadata_num == term_list_num:
                logger.debug(
                    "Gathered all metadata terms defined in configuration (%s out of %s)"
                    % (term_metadata_num, term_list_num)
                )
            else:
                logger.warning(
                    "The number of metadata elements gathered differs from the expected list defined in configuration (%s out of %s)"
                    % (term_metadata_num, term_list_num)
                )
            points = term_metadata_num * points_per_dc_term
            msg_list = [
                "Found %s (out of %s) metadata elements matching 'Dublin Core Metadata for Resource Discovery' elements"
                % (term_metadata_num, dc_term_num)
            ]

        return (points, msg_list)

    @ConfigTerms(term_id="identifier_term_data")
    def rda_f3_01m(self, **kwargs):
        """Indicator RDA-F3-01M
        This indicator is linked to the following principle: F3: Metadata clearly and explicitly include the identifier of the data they describe.

        The indicator deals with the inclusion of the reference (i.e. the identifier) of the
        digital object in the metadata so that the digital object can be accessed.

        Parameters
        ----------
        identifier_term_data : dict
            A dictionary with metadata information about the identifier/s used for the data (see ConfigTerms class for further details)

        Returns
        -------
        points
            - 100 if metadata contains identifiers for the data.
            - 0 otherwise.
        msg
            Statement about the assessment exercise
        """
        term_data = kwargs["identifier_term_data"]
        term_metadata = term_data["metadata"]

        # ConfigTerms already enforces term_metadata not to be empty
        id_list = term_metadata.text_value.values[0]
        msg = "Metadata includes identifier/s for the data: %s" % id_list
        points = 100

        return (points, [{"message": msg, "points": points}])

    def rda_f4_01m(self):
        """Indicator RDA-F4-01M
        This indicator is linked to the following principle: F4: (Meta)data are registered or indexed
        in a searchable resource.

        The indicator tests whether the metadata is offered in such a way that it can be indexed.
        In some cases, metadata could be provided together with the data to a local institutional
        repository or to a domain-specific or regional portal, or metadata could be included in a
        landing page where it can be harvested by a search engine. The indicator remains broad
        enough on purpose not to  limit the way how and by whom the harvesting and indexing of
        the data might be done.

        Returns
        -------
        points
            - 100 if metadata could be gathered using any of the supported protocols (OAI-PMH, HTTP).
            - 0 otherwise.
        msg
            Message with the results or recommendations to improve this indicator
        """
        if not self.metadata.empty:
            msg = "Metadata is gathered programmatically through HTTP (API REST), thus can be harvested and indexed."
            points = 100
        else:
            msg = (
                "Could not gather metadata from endpoint: %s. Metadata cannot be harvested and indexed."
                % self.oai_base
            )
            points = 0

        return (points, [{"message": msg, "points": points}])

    @ConfigTerms(term_id="terms_access")
    def rda_a1_01m(self, **kwargs):
        """RDA indicator:  RDA-A1-01M

        This indicator is linked to the following principle: A1: (Meta)data are retrievable by their
        identifier using a standardised communication protocol. More information about that
        principle can be found here.
        The indicator refers to the information that is necessary to allow the requester to gain access
        to the digital object. It is (i) about whether there are restrictions to access the data (i.e.
        access to the data may be open, restricted or closed), (ii) the actions to be taken by a
        person who is interested to access the data, in particular when the data has not been
        published on the Web and (iii) specifications that the resources are available through
        eduGAIN7 or through specialised solutions such as proposed for EPOS.

        Technical assessment:
        - 80/100 points if pointers for downloading the data are provided
        - 20/100 points if license information is provided (10 if license exists & 10 if open license)

        Returns
        -------
        points
            A number between 0 and 100 to indicate how well this indicator is supported
        msg
            Message with the results or recommendations to improve this indicator
        """
        points = 0
        msg_list = []
        terms_access = kwargs["terms_access"]
        terms_access_list = terms_access["list"]
        terms_access_metadata = terms_access["metadata"]

        # Check #1: presence of 'downloadURL' and 'DOI'
        _elements = ["downloadURL", "identifiers"]
        data_access_elements = terms_access_metadata.loc[
            terms_access_metadata["element"].isin(_elements)
        ]

        _indexes = data_access_elements.index.to_list()

        for element in data_access_elements.values:
            if element[1] == "identifiers":
                try:
                    if element[2][0]["type"] == "DOI":
                        points += 40
                except:
                    points += 0

            else:
                points += 40

        _msg = "Found %s metadata elements for accessing the data: %s" % (
            len(_indexes),
            _elements,
        )

        logger.info(_msg)
        msg_list.append({"message": _msg, "points": points})

        # Check #2: presence of a license
        _points = 0
        license_elements = terms_access_metadata.loc[
            terms_access_metadata["element"].isin(["license"]), "text_value"
        ]
        license_list = license_elements.values
        if len(license_list) > 0:
            _points = 10
            _msg = "Found a license for the data"
        else:
            _msg = "License not found for the data"
        points += _points
        logger.info(_msg)
        msg_list.append({"message": _msg, "points": _points})

        # Check #2.1: open license listed in SPDX
        _points = 0
        _points_license, _msg_license = self.rda_r1_1_02m(license_list=license_list)
        if _points_license == 100:
            _points = 10
            _msg = "License listed in SPDX license list"
        else:
            _msg = "License not listed in SPDX license list"
        points += _points
        logger.info(_msg)
        msg_list.append({"message": _msg, "points": _points})

        logger.info("Total points for RDA-A1-01M: %s" % points)

        return (points, msg_list)

    def rda_a1_02m(self):
        """Indicator RDA-A1-02M
        This indicator is linked to the following principle: A1: (Meta)data are retrievable by their
        identifier using a standardised communication protocol.
        The indicator refers to any human interactions that are needed if the requester wants to
        access metadata. The FAIR principle refers mostly to automated interactions where a
        machine is able to access the metadata, but there may also be metadata that require human
        interactions. This may be important in cases where the metadata itself contains sensitive
        information. Human interaction might involve sending an e-mail to the metadata owner, or
        calling by telephone to receive instructions.

        Technical assesment:
        -   100/100 if the link to the manual aquisition of the  metadata is checked


        Returns
        -------
        points
            A number between 0 and 100 to indicate how well this indicator is supported
        msg
            Message with the results or recommendations to improve this indicator
        """
        points = 0
        msg = "No reference has been found for the manual obtention of the metadata"
        msg_list = []

        if self.metadata_access_manual:
            if ut.check_link(self.metadata_access_manual[0]):
                msg = (
                    "Documentation for the manual obtention of the metadata can be found in "
                    + str(self.metadata_access_manual[0])
                )
                points = 100

        msg_list.append({"message": msg, "points": points})

        return (points, msg_list)

    def rda_a1_02d(self):
        """Indicator RDA-A1-02M
        This indicator is linked to the following principle: A1: (Meta)data are retrievable by their
        identifier using a standardised communication protocol.
        The indicator refers to any human interactions that are needed if the requester wants to
        access metadata. The FAIR principle refers mostly to automated interactions where a
        machine is able to access the metadata, but there may also be metadata that require human
        interactions. This may be important in cases where the metadata itself contains sensitive
        information. Human interaction might involve sending an e-mail to the metadata owner, or
        calling by telephone to receive instructions.

        Technical assesment:
        -   100/100 if the link to the manual aquisition of the  data is checked


        Returns
        -------
        points
            A number between 0 and 100 to indicate how well this indicator is supported
        msg
            Message with the results or recommendations to improve this indicator
        """
        points = 0
        msg = "No reference has been found for the manual obtention of the data"
        msg_list = []

        if self.data_access_manual:
            if ut.check_link(self.data_access_manual[0]):
                msg = (
                    "Documentation for the manual obtention of the data can be found in "
                    + str(self.data_access_manual[0])
                )
                points = 100

        msg_list.append({"message": msg, "points": points})

        return (points, msg_list)

    def rda_a1_03m(self):
        """Indicator RDA-A1-03M Metadata identifier resolves to a metadata record
        This indicator is linked to the following principle: A1: (Meta)data are retrievable by their
        identifier using a standardised communication protocol.
        This indicator is about the resolution of the metadata identifier. The identifier assigned to
        the metadata should be associated with a resolution service that enables access to the
        metadata record.

        Technical assesment:
        -   100/100 if the metadata is found by the tool

        Returns
        -------
        points
            A number between 0 and 100 to indicate how well this indicator is supported
        msg
            Message with the results or recommendations to improve this indicator
        """
        points = 0
        msg = (
            "Metadata record cannot be retrieved from metadata identifier: %s"
            % self.item_id
        )
        if not self.metadata.empty:
            points = 100
            msg = (
                "Metadata record could be retrieved from metadata identifier: %s"
                % self.item_id
            )

        msg_list = [{"message": msg, "points": points}]

        return (points, msg_list)

    @ConfigTerms(term_id="terms_access")
    def rda_a1_03d(self, **kwargs):
        """Indicator RDA-A1-03d
        This indicator is linked to the following principle: A1: (Meta)data are retrievable by their
        identifier using a standardised communication protocol. More information about that
        principle can be found here.
        This indicator is about the resolution of the identifier that identifies the digital object. The
        identifier assigned to the data should be associated with a formally defined
        retrieval/resolution mechanism that enables access to the digital object, or provides access
        instructions for access in the case of human-mediated access. The FAIR principle and this
        indicator do not say anything about the mutability or immutability of the digital object that
        is identified by the data identifier -- this is an aspect that should be governed by a
        persistence policy of the data provider.

        Technical assesment:
        -    100/100 if all object identifiers are resolvable 0 if none
        -    On any other case the resultant points will be proportional to the % of resovable identifiers

        Returns
        -------
        points
            A number between 0 and 100 to indicate how well this indicator is supported
        msg
            Message with the results or recommendations to improve this indicator
        """
        points = 0
        msg = "No DOI or way to access the data was found "
        _msg_list = []
        terms_access = kwargs["terms_access"]
        terms_access_list = terms_access["list"]
        terms_access_metadata = terms_access["metadata"]

        _elements = ["downloadURL", "identifiers"]
        data_access_elements = terms_access_metadata.loc[
            terms_access_metadata["element"].isin(_elements)
        ]
        _indexes = data_access_elements.index.to_list()

        if _indexes == []:
            return (
                points,
                {
                    "message": "No DOI or way to access the data was found",
                    "points": points,
                },
            )

        doi = terms_access_metadata.loc[
            terms_access_metadata["element"] == "identifiers"
        ].text_value
        if len(doi) == 0:
            return (points, [{"message": msg, "points": points}])
        doi = doi.values[0][0]["value"]

        if doi[:15] == "https://doi.org":
            doi = [doi[16:]]
        else:
            doi = [doi]

        if type(doi) in [str]:
            doi = [str]
        doi_items_num = len(doi)
        logger.debug("Obtained %s DOIs from metadata: %s" % (doi_items_num, doi))

        _resolves_num = 0
        for doi_item in doi:
            resolves, values = False, []
            _msgs = [
                "Found Handle/DOI identifier: %s (1 out of %s):"
                % (doi_item, doi_items_num)
            ]
            try:
                resolves, msg, values = ut.resolve_handle(doi_item)

            except Exception as e:
                _msg_list.append(str(e))
                logger.error(e)
                continue
            else:
                if resolves:
                    _resolves_num += 1
                    _msgs.append("(i) %s" % msg)
                if values:
                    _resolved_url = None
                    for _value in values:
                        if _value.get("type") in ["URL"]:
                            _resolved_url = _value["data"]["value"]
                    if _resolved_url:
                        _msgs.append("(ii) Resolution URL: %s" % _resolved_url)
                _msg_list.append(" ".join(_msgs))
        remainder = _resolves_num % doi_items_num
        if remainder == 0:
            if _resolves_num > 0:
                points = 100
        else:
            points = round((_resolves_num * 100) / doi_items_num)

        msg_list = [{"message": " ".join(_msg_list), "points": points}]

        return (points, msg_list)

    def rda_a1_04m(self, return_protocol=False):
        """Indicator RDA-A1-04M
        This indicator is linked to the following principle: A1: (Meta)data are retrievable by their
        identifier using a standardised communication protocol. More information about that
        principle can be found here.
        The indicator concerns the protocol through which the metadata is accessed and requires
        the protocol to be defined in a standard.

        Tecnical assesment:
        -   100/100 if the endpoint protocol is in the accepted protocols list

        Returns
        -------
        points
            A number between 0 and 100 to indicate how well this indicator is supported
        msg
            Message with the results or recommendations to improve this indicator
        """
        points = 0

        protocol = ut.get_protocol_scheme(self.oai_base)
        if protocol in self.terms_access_protocols:
            points = 100
            msg = "Found a standarised protocol to access the metadata record: " + str(
                protocol
            )
        else:
            msg = (
                "Found a non-standarised protocol to access the metadata record: %s"
                % str(protocol)
            )
        msg_list = [{"message": msg, "points": points}]

        if return_protocol:
            return (points, msg_list, protocol)

        return (points, msg_list)

    @ConfigTerms(term_id="terms_access")
    def rda_a1_04d(self, return_protocol=False, **kwargs):
        """Indicator RDA-A1-04D
        This indicator is linked to the following principle: A1: (Meta)data are retrievable by their
        identifier using a standardised communication protocol. More information about that
        principle can be found here.
        The indicator concerns the protocol through which the digital object is accessed and requires
        the protocol to be defined in a standard.

        Tecnical assesment:
        -   100/100 if the download protocol is in the accepted protocols list

        Returns
        -------
        points
            A number between 0 and 100 to indicate how well this indicator is supported
        msg
            Message with the results or recommendations to improve this indicator
        """
        points = 0
        msg = ""

        terms_access = kwargs["terms_access"]
        terms_access_list = terms_access["list"]
        terms_access_metadata = terms_access["metadata"]

        _elements = [
            "downloadURL",
        ]
        data_access_elements = terms_access_metadata.loc[
            terms_access_metadata["element"].isin(_elements)
        ]

        url = terms_access_metadata.loc[
            terms_access_metadata["element"] == "downloadURL", "text_value"
        ]

        if len(url.values) == 0:
            return (
                points,
                {
                    "message": "Could not check data access protocol: EPOS metadata element <downloadURL> not found",
                    "points": points,
                },
            )

        protocol_list = []
        """If (type(url.values))== (type(np.array([]))): print("nce") link =
        url.values.tolist()

        print("aaaaaaa") print(url.values,type(url.values)) return(0,'testing')
        """
        for link in url.values:
            parsed_endpoint = urllib.parse.urlparse(link)
            protocol = parsed_endpoint.scheme
            if protocol in self.terms_access_protocols:
                points = 100
                protocol_list.append(protocol)

        if points == 100:
            msg = "Found %s standarised protocols to access the data: %s" % (
                len(protocol_list),
                protocol_list,
            )
        msg_list = [{"message": msg, "points": points}]

        if return_protocol:
            return (points, msg_list, protocol_list)

        return (points, msg_list)

    @ConfigTerms(term_id="terms_access")
    def rda_a1_05d(self, **kwargs):
        """Indicator RDA-A1-05M
        This indicator is linked to the following principle: A1: (Meta)data are retrievable by their
        identifier using a standardised communication protocol. More information about that
        principle can be found here.
        The indicator refers to automated interactions between machines to access digital objects.
        The way machines interact and grant access to the digital object will be evaluated by the
        indicator.

        Tecnical assesment:
        -   100/100 if the downloadURL link is checked

        Returns
        -------
        points
            A number between 0 and 100 to indicate how well this indicator is supported
        msg
            Message with the results or recommendations to improve this indicator
        """

        points = 0
        msg_list = []

        terms_access = kwargs["terms_access"]
        terms_access_list = terms_access["list"]
        terms_access_metadata = terms_access["metadata"]

        url = terms_access_metadata.loc[
            terms_access_metadata["element"] == "downloadURL", "text_value"
        ]
        url_list = url.values
        if len(url_list) > 0:
            for link in url_list:
                if ut.check_link(link):
                    points = 100
                    msg_list.append(
                        {
                            "message": "Data can be accessed programmatically: the URL is resolvable: %s"
                            % str(link),
                            "points": points,
                        }
                    )
        else:
            return (
                points,
                {
                    "message": "Could not check data access protocol: EPOS metadata element <downloadURL> not found",
                    "points": points,
                },
            )

        return (points, msg_list)

    def rda_a1_1_01m(self):
        """Indicator RDA-A1.1_01M
        This indicator is linked to the following principle: A1.1: The protocol is open, free and
        universally implementable. More information about that principle can be found here.
        The indicator tests that the protocol that enables the requester to access metadata can be
        freely used. Such free use of the protocol enhances data reusability.

        Technical assesment:
        -   100/100 if the endpoint protocol is in the accepted protocols list

        Returns
        -------
        points
            A number between 0 and 100 to indicate how well this indicator is supported
        msg
            Message with the results or recommendations to improve this indicator
        """
        points, msg_list, protocol = self.rda_a1_04m(return_protocol=True)
        if points == 100:
            msg_list = [
                {
                    "message": "Found a free protocol to access the metadata record: %s"
                    % protocol,
                    "points": points,
                }
            ]

        return (points, msg_list)

    def rda_a1_1_01d(self):
        """Indicator RDA-A1-01D
        This indicator is linked to the following principle: A1.1: The protocol is open, free and
        universally implementable. More information about that principle can be found here.
        The indicator tests that the protocol that enables the requester to access metadata can be
        freely used. Such free use of the protocol enhances data reusability.

        Technical assesment:
        -   100/100 if the downloadURL protocol is in the accepted protocols list

        Returns
        -------
        points
            A number between 0 and 100 to indicate how well this indicator is supported
        msg
            Message with the results or recommendations to improve this indicator
        """
        found_download_url = False
        result_data = self.rda_a1_04d(return_protocol=True)
        if len(result_data) == 3:
            points, msg_list, protocol_list = result_data
            found_download_url = True
        else:
            points, msg_list = result_data

        if points == 0:
            if found_download_url:
                msg_list = [
                    {
                        "message": "None of the protocol/s to access the data is free",
                        "points": points,
                    }
                ]
        elif points == 100:
            msg_list = [
                {
                    "message": "Found free protocol/s to access the data: %s"
                    % " ".join(protocol_list),
                    "points": points,
                }
            ]

        return (points, msg_list)

    @ConfigTerms(term_id="terms_reusability_richness")
    def rda_i1_01d(self, **kwargs):
        """Indicator RDA-A1-01M
        This indicator is linked to the following principle: I1: (Meta)data use a formal,
        accessible, shared, and broadly applicable language for knowledge
        representation.
        -------
        points
            A number between 0 and 100 to indicate how well this indicator is supported
        msg
            Message with the results or recommendations to improve this indicator
        """
        points = 0
        msg = "No internet media file path found"
        internetMediaFormats = []
        availableFormats = []
        path = self.internet_media_types_path[0]

        try:
            f = open(path)
            f.close()

        except:
            msg = "The config.ini internet media types file path does not arrive at any file. Try 'static/internetmediatipes190224.csv'"
            return (points, [{"message": msg, "points": points}])

        f = open(path)
        csv_reader = csv.reader(f)

        for row in csv_reader:
            internetMediaFormats.append(row[0])

        f.close()

        terms_reusability_richness = kwargs["terms_reusability_richness"]
        terms_reusability_richness_list = terms_reusability_richness["list"]
        terms_reusability_richness_metadata = terms_reusability_richness["metadata"]

        element = terms_reusability_richness_metadata.loc[
            terms_reusability_richness_metadata["element"].isin(["availableFormats"]),
            "text_value",
        ].values[0]

        for form in element:
            availableFormats.append(form["label"])

        msg = "None of the formats appear in internet media types"
        for aform in availableFormats:
            for iform in internetMediaFormats:
                if aform.casefold() == iform.casefold():
                    points = 100
                    msg = "Your data uses a correct way to present information present in https://www.iana.org/assignments/media-types/media-types.xhtml "
        return (points, [{"message": msg, "points": points}])

    @ConfigTerms(term_id="terms_data_model")
    def rda_i1_02d(self, **kwargs):
        """Indicator RDA-I1-02d
        This indicator is linked to the following principle: I1: (Meta)data use a formal, accessible,
        shared, and broadly applicable language for knowledge representation. More information
        about that principle can be found here.

        This indicator focuses on the machine-understandability aspect of the data. This means that
        data should be readable and thus interoperable for machines without any requirements such
        as specific translators or mappings.

        Technical proposal:

        Returns
        -------
        points
            A number between 0 and 100 to indicate how well this indicator is supported
        msg
            Message with the results or recommendations to improve this indicator
        """
        points = 0

        terms_data_model = kwargs["terms_data_model"]
        terms_data_model_list = terms_data_model["list"]
        terms_data_model_metadata = terms_data_model["metadata"]

        if len(terms_data_model_list) == 0:
            msg = "EPOS API does not provide information about the knowledge representation model used for the data"

        else:
            element = terms_data_model_list
            data_model_elements = terms_data_model_metadata.loc[
                terms_data_model_metadata["element"].isin([element[0]]),
                "text_value",
            ]
            data_model_list = data_model_elements.values
            if len(data_model_list) > 0:
                points = 100
                msg = "Found information about the knowledge representation model used for the data"

        return (points, [{"message": msg, "points": points}])

    def rda_i1_02m(self):
        """Indicator RDA-I1-02M
        This indicator is linked to the following principle: I1: (Meta)data use a formal, accessible,
        shared, and broadly applicable language for knowledge representation. More information
        about that principle can be found here."""
        points = 0

        return (
            points,
            [
                {
                    "message": "Test not implemented for EPOS ICS-C metadata catalog",
                    "points": points,
                }
            ],
        )

    def rda_i2_01d(self):
        """Indicator RDA-A1-01M
        This indicator is linked to the following principle: I2: (Meta)data use vocabularies that follow
        the FAIR principles. More information about that principle can be found here.
        The indicator requires the controlled vocabulary used for the data to conform to the FAIR
        principles, and at least be documented and resolvable using globally unique
        -------
        points
            A number between 0 and 100 to indicate how well this indicator is supported
        msg
            Message with the results or recommendations to improve this indicator
        """
        points = 0
        msg = "This test implies access to the content of the data and match terms used there with FAIR-compliant vocabularies. As it is defined, its implementation is too costly"

        return (points, [{"message": msg, "points": points}])

    def rda_i3_01m(self):
        """Indicator RDA-I3-01M
        This indicator is linked to the following principle: I3: (Meta)data include qualified references
        to other (meta)data. More information about that principle can be found here.
        The indicator is about the way that metadata is connected to other metadata, for example
        through links to information about organisations, people, places, projects or time periods
        that are related to the digital object that the metadata describes.
        Technical proposal:
        Parameters
        ----------
        item_id : str
            Digital Object identifier, which can be a generic one (DOI, PID), or an internal (e.g. an
            identifier from the repo)
        Returns
        -------
        points
            A number between 0 and 100 to indicate how well this indicator is supported
        msg
            Message with the results or recommendations to improve this indicator
        """

        points, msg = self.rda_i3_03m()

        return (points, msg)

    def rda_i3_01d(self):
        """Indicator RDA-I3-01D
        This indicator is linked to the following principle: I3: (Meta)data include qualified references
        to other (meta)data. More information about that principle can be found here.
        The indicator is about the way that metadata is connected to other metadata, for example
        through links to information about organisations, people, places, projects or time periods
        that are related to the digital object that the metadata describes.
        Technical proposal:
        Parameters
        ----------
        item_id : str
            Digital Object identifier, which can be a generic one (DOI, PID), or an internal (e.g. an
            identifier from the repo)
        Returns
        -------
        points
            A number between 0 and 100 to indicate how well this indicator is supported
        msg
            Message with the results or recommendations to improve this indicator
        """
        points = 0
        msg = "This test implies checking the presence of qualified references within the content of the data. As it is defined, its implementation is too costly."

        return (points, [{"message": msg, "points": points}])

    def rda_i3_02m(self):
        """Indicator RDA-I3-02M
        This indicator is linked to the following principle: I3: (Meta)data include qualified references
        to other (meta)data. More information about that principle can be found here.
        This indicator is about the way metadata is connected to other data, for example linking to
        previous or related research data that provides additional context to the data. Please note
        that this is not about the link from the metadata to the data it describes; that link is
        considered in principle F3 and in indicator RDA-F3-01M.
        Technical proposal:
        Parameters
        ----------
        item_id : str
            Digital Object identifier, which can be a generic one (DOI, PID), or an internal (e.g. an
            identifier from the repo)
        Returns
        -------
        points
            A number between 0 and 100 to indicate how well this indicator is supported
        msg
            Message with the results or recommendations to improve this indicator
        """
        points = 0
        msg = "No references to other data."

        return (points, [{"message": msg, "points": points}])

    def rda_i3_02d(self):
        """Indicator RDA-I3-02D
        This indicator is linked to the following principle: I3: (Meta)data include qualified references
        to other (meta)data. More information about that principle can be found here.
        The indicator is about the way that metadata is connected to other metadata, for example
        through links to information about organisations, people, places, projects or time periods
        that are related to the digital object that the metadata describes.
        Returns
        -------
        points
            A number between 0 and 100 to indicate how well this indicator is supported
        msg
            Message with the results or recommendations to improve this indicator
        """

        points = 0
        msg = "This test implies checking the presence of qualified references within the content of the data. As it is defined, its implementation is too costly."

        return (points, [{"message": msg, "points": points}])

    @ConfigTerms(term_id="terms_relations")
    def rda_i3_03m(self, **kwargs):
        """Indicator RDA-I3-03M
        This indicator is linked to the following principle: I3: (Meta)data include qualified references
        to other (meta)data. More information about that principle can be found here.
        This indicator is about the way metadata is connected to other metadata, for example to
        descriptions of related resources that provide additional context to the data. The references
        need to be qualified which means that the relation
        Technical proposal:
        Parameters
        ----------
        item_id : str
            Digital Object identifier, which can be a generic one (DOI, PID), or an internal (e.g. an
            identifier from the repo)
        Returns
        -------
        points
            A number between 0 and 100 to indicate how well this indicator is supported
        msg
            Message with the results or recommendations to improve this indicator
        """
        terms_relations = kwargs["terms_relations"]
        terms_relations_list = terms_relations["list"]
        terms_relations_metadata = terms_relations["metadata"]

        relations_elements = terms_relations_metadata.loc[
            terms_relations_metadata["element"].isin(["contactPoints"]), "text_value"
        ]
        relations_list = relations_elements.values

        try:
            print(relations_list[0][0]["uid"])
            points = 100
            msg = "Your metadata has qualified references to other metadata"

        except:
            points = 0
            msg = "Your metadata does not have qualified references to other metadata"

        return (points, [{"message": msg, "points": points}])

    @ConfigTerms(term_id="terms_reusability_richness")
    def rda_r1_01m(self, **kwargs):
        """Indicator RDA-A1-01M
        This indicator is linked to the following principle: R1: (Meta)data are richly described with a
        plurality of accurate and relevant attributes. More information about that principle can be
        found here.
        The indicator concerns the quantity but also the quality of metadata provided in order to
        enhance data reusability.
        Technical proposal:
        Parameters
        ----------
        item_id : str
            Digital Object identifier, which can be a generic one (DOI, PID), or an internal (e.g. an
            identifier from the repo)
        Returns
        -------
        points
            A number between 0 and 100 to indicate how well this indicator is supported
        msg
            Message with the results or recommendations to improve this indicator
        """
        points = 0

        terms_reusability_richness = kwargs["terms_reusability_richness"]
        terms_reusability_richness_list = terms_reusability_richness["list"]
        terms_reusability_richness_metadata = terms_reusability_richness["metadata"]

        reusability_element_list = []
        for element in terms_reusability_richness_list:
            element_df = terms_reusability_richness_metadata.loc[
                terms_reusability_richness_metadata["element"].isin([element[0]]),
                "text_value",
            ]

            element_values = element_df.values
            if len(element_values) > 0:
                reusability_element_list.extend(element_values)
        if len(reusability_element_list) > 0:
            msg = "Found %s metadata elements that enhance reusability: %s" % (
                len(reusability_element_list),
                reusability_element_list,
            )
        else:
            msg = "Could not fing any metadata element that enhance reusability"
        points = (
            len(reusability_element_list) / len(terms_reusability_richness_list) * 100
        )

        return (points, [{"message": msg, "points": points}])

    def rda_r1_3_02m(self):
        """Indicator RDA-R1.3-02M
        This indicator is linked to the following principle: R1.3: (Meta)data meet domain-relevant
        community standards. More information about that principle can be found here.
        This indicator requires that the metadata follows a community standard that has a machineunderstandable expression.
        Technical proposal:
        Parameters
        ----------
        item_id : str
            Digital Object identifier, which can be a generic one (DOI, PID), or an internal (e.g. an
            identifier from the repo)
        Returns
        -------
        points
            A number between 0 and 100 to indicate how well this indicator is supported
        msg
            Message with the results or recommendations to improve this indicator
        """
        # Check metadata XML or RDF schema
        points = 0
        msg = _(
            "Currently, this tool does not include community-based schemas. If you need to include yours, please contact."
        )

        return (points, [{"message": msg, "points": points}])

    def rda_r1_3_01m(self):
        """Indicator RDA-R1.3-01M
        This indicator is linked to the following principle: R1.3: (Meta)data meet domain-relevant
        community standards.

        This indicator requires that metadata complies with community standards.

        Technical proposal:

        Parameters
        ----------
        item_id : str
            Digital Object identifier, which can be a generic one (DOI, PID), or an internal (e.g. an
            identifier from the repo)

        Returns
        -------
        points
            A number between 0 and 100 to indicate how well this indicator is supported
        msg
            Message with the results or recommendations to improve this indicator
        """
        # TO REDEFINE
        points = 0
        msg = _(
            "Currently, this repo does not include community-bsed schemas. If you need to include yours, please contact."
        )

        return (points, [{"message": msg, "points": points}])

    def rda_r1_3_01d(self):
        """Indicator RDA_R1.3_01D.

        Technical proposal:

        Parameters
        ----------
        item_id : str
            Digital Object identifier, which can be a generic one (DOI, PID), or an internal (e.g. an
            identifier from the repo)

        Returns
        -------
        points
            A number between 0 and 100 to indicate how well this indicator is supported
        msg
            Message with the results or recommendations to improve this indicator
        """
        # TO REDEFINE
        points = 0
        msg = _(
            "Currently, this repo does not include community-bsed schemas. If you need to include yours, please contact."
        )

        return (points, [{"message": msg, "points": points}])

    @ConfigTerms(term_id="terms_license")
    def rda_r1_1_01m(self, license_list=[], **kwargs):
        msg_list = []
        points = 0
        max_points = 100
        terms_license = kwargs["terms_license"]
        terms_license_list = terms_license["list"]
        terms_license_metadata = terms_license["metadata"]

        if not license_list:
            license_elements = terms_license_metadata.loc[
                terms_license_metadata["element"].isin(["license"]), "text_value"
            ]
            license_list = license_elements.values

        license_num = len(license_list)
        if license_num > 0:
            points = 100

            if license_num > 1:
                msg = "The licenses are : "
                for license in license_list:
                    msg = msg + " " + str(license) + " "
            else:
                msg = "The license is: " + str(license_list[0])

        return (points, [{"message": msg, "points": points}])

    @ConfigTerms(term_id="terms_license")
    def rda_r1_1_02m(self, license_list=[], machine_readable=False, **kwargs):
        """Indicator R1.1-02M
        This indicator is linked to the following principle: R1.1: (Meta)data are released with a clear
        and accessible data usage license.
        This indicator requires the reference to the conditions of reuse to be a standard licence,
        rather than a locally defined licence.
        Technical proposal:
        Parameters
        ----------
        item_id : str
            Digital Object identifier, which can be a generic one (DOI, PID), or an internal (e.g. an
            identifier from the repo)
        Returns
        -------
        points
            A number between 0 and 100 to indicate how well this indicator is supported
        msg
            Message with the results or recommendations to improve this indicator
        """
        points = 0
        max_points = 100

        terms_license = kwargs["terms_license"]
        terms_license_list = terms_license["list"]
        terms_license_metadata = terms_license["metadata"]

        if not license_list:
            license_elements = terms_license_metadata.loc[
                terms_license_metadata["element"].isin(["license"]), "text_value"
            ]
            license_list = license_elements.values

        license_num = len(license_list)
        license_standard_list = []
        points_per_license = round(max_points / license_num)
        for _license in license_list:
            if ut.is_spdx_license(_license, machine_readable=machine_readable):
                license_standard_list.append(_license)
                points += points_per_license
                logger.debug(
                    "License <%s> is considered as standard by SPDX: adding %s points"
                    % (_license, points_per_license)
                )
        if points == 100:
            msg = (
                "License/s in use are considered as standard according to SPDX license list: %s"
                % license_standard_list
            )
        elif points > 0:
            msg = (
                "A subset of the license/s in use (%s out of %s) are standard according to SDPX license list: %s"
                % (len(license_standard_list), license_num, license_standard_list)
            )
        else:
            msg = "None of the license/s defined are standard according to SPDX license list"
        msg = " ".join([msg, "(points: %s)" % points])
        logger.info(msg)

        return (points, [{"message": msg, "points": points}])

    @ConfigTerms(term_id="terms_license")
    def rda_r1_1_03m(self, **kwargs):
        """"""
<<<<<<< HEAD
        points = 0
=======
>>>>>>> eaec556d
        msg_list = []

        terms_license = kwargs["terms_license"]
        terms_license_metadata = terms_license["metadata"]

        license_elements = terms_license_metadata.loc[
            terms_license_metadata["element"].isin(["license"]), "text_value"
        ]
        license_list = license_elements.values

        _points_license, _msg_license = self.rda_r1_1_02m(
            license_list=license_list, machine_readable=True
        )
        if _points_license == 100:
            _msg = "License/s are machine readable according to SPDX"
        elif _points_license == 0:
            _msg = "License/s arenot machine readable according to SPDX"
        else:
            _msg = "A subset of the license/s are machine readable according to SPDX"
        logger.info(_msg)
        msg_list.append({"message": _msg, "points": _points_license})

<<<<<<< HEAD
        return (points, [{"message": msg_list, "points": _points_license}])
=======
        return (_points_license, [{"message": msg_list, "points": _points_license}])
>>>>>>> eaec556d

    # Not tested with real data
    @ConfigTerms(term_id="terms_provenance")
    def rda_r1_2_01m(self, **kwargs):
        points = 0
        msg = "No provenance or curation  data found"
        terms_provenance = kwargs["terms_provenance"]
        terms_provenance_list = terms_provenance["list"]
        terms_provenance_metadata = terms_provenance["metadata"]

        if terms_provenance_metadata.__class__ == tuple:
            return (0, terms_provenance_metadata)

        provenance_elements = terms_provenance_metadata.loc[
            terms_provenance_metadata["element"].isin(
                ["curationAndProvenanceObligations"]
            ),
            "text_value",
        ]
        provenance_list = provenance_elements.values
        if len(provenance_list) > 0:
            points = 100

        return (points, [{"message": msg, "points": points}])

    def rda_r1_3_01m(self, **kwargs):
        """Indicator RDA-A1-01M
        This indicator is linked to the following principle: R1.3: (Meta)data meet domain-relevant
        community standards. More information about that principle can be found here.
        This indicator requires that data complies with community standards.

        Returns
        --------
        Points
           100 If the metadata standard appears in Fairsharing

        """
        msg = "No metadata standard"
        points = 0
        offline = True
        if self.metadata_standard == []:
            return (points, [{"message": msg, "points": points}])

        try:
            f = open(self.fairsharing_metadata_path[0])
            f.close()

        except:
            msg = "The config.ini fairshraing metatdata_path does not arrive at any file. Try 'static/fairsharing_metadata_standards140224.json'"
            return (points, [{"message": msg, "points": points}])

        if self.fairsharing_username != [""]:
            offline = False

        fairsharing = ut.get_fairsharing_metadata(
            offline,
            password=self.fairsharing_password[0],
            username=self.fairsharing_username[0],
            path=self.fairsharing_metadata_path[0],
        )
        for standard in fairsharing["data"]:
            if self.metadata_standard[0] == standard["attributes"]["abbreviation"]:
                points = 100
                msg = "Metadata standard in use complies with a community standard according to FAIRsharing.org"
        return (points, [{"message": msg, "points": points}])

    @ConfigTerms(term_id="terms_reusability_richness")
    def rda_r1_3_01d(self, **kwargs):
        """Indicator RDA-A1-01M
        This indicator is linked to the following principle: R1.3: (Meta)data meet domain-relevant
        community standards. More information about that principle can be found here.
        This indicator requires that data complies with community standards.

        Returns
        --------
        Points
           100 If the metadata standard appears in Fairsharing

        """
        msg = "No metadata standard"
        points = 0
        offline = True
        availableFormats = []
        fairformats = []
        path = self.fairsharing_formats_path[0]

        if self.metadata_standard == []:
            return (points, [{"message": msg, "points": points}])

        terms_reusability_richness = kwargs["terms_reusability_richness"]
        terms_reusability_richness_list = terms_reusability_richness["list"]
        terms_reusability_richness_metadata = terms_reusability_richness["metadata"]

        element = terms_reusability_richness_metadata.loc[
            terms_reusability_richness_metadata["element"].isin(["availableFormats"]),
            "text_value",
        ].values[0]
        for form in element:
            availableFormats.append(form["label"])

        try:
            f = open(path)
            f.close()

        except:
            msg = "The config.ini fairshraing metatdata_path does not arrive at any file. Try 'static/fairsharing_formats260224.txt'"
            if offline == True:
                return (points, [{"message": msg, "points": points}])

        if self.fairsharing_username != [""]:
            offline = False

        if offline == False:
            fairsharing = ut.get_fairsharing_formats(
                offline,
                password=self.fairsharing_password[0],
                username=self.fairsharing_username[0],
                path=path,
            )

            for fform in fairsharing["data"]:
                q = fform["attributes"]["name"][24:]
                fairformats.append(q)

        else:
            f = open(path, "r")
            text = f.read()
            fairformats = text.splitlines()

        for fform in fairformats:
            for aform in availableFormats:
                if fform.casefold() == aform.casefold():
                    if points == 0:
                        msg = "Your item follows the comunity standard formats: "
                    points = 100
                    msg += "  " + str(aform)

        return (points, [{"message": msg, "points": points}])

    def rda_r1_3_02m(self, **kwargs):
        """Indicator RDA-A1-01M
        This indicator is linked to the following principle: R1.3: (Meta)data meet domain-relevant
        community standards. More information about that principle can be found here.
        This indicator requires that data complies with community standards.

        Returns
        --------
        Points
           100 If the metadata standard appears in Fairsharing it means that it has a machine understandable expresion

        """
        msg = "No metadata standard"
        points = 0

        if self.metadata_standard == []:
            return (points, [{"message": msg, "points": points}])

        points, msg = self.rda_r1_3_01m()
        if points == 100:
            msg = "Your metadata standard has a machine-understandable expression"

        return (points, [{"message": msg, "points": points}])

    def rda_r1_3_02d(self, **kwargs):
        """Indicator RDA-A1-01M
        This indicator is linked to the following principle: R1.3: (Meta)data meet domain-relevant
        community standards. More information about that principle can be found here.
        This indicator requires that data complies with community standards.

        Returns
        --------
        Points
           100 If the metadata standard appears in Fairsharing it means that it has a machine understandable expresion

        """
        msg = "No data standard found"
        points = 0

        points, msg = self.rda_r1_3_01d()
        if points == 100:
            msg = "Your data standard has a machine-understandable expression"

        return (points, [{"message": msg, "points": points}])<|MERGE_RESOLUTION|>--- conflicted
+++ resolved
@@ -1513,10 +1513,7 @@
     @ConfigTerms(term_id="terms_license")
     def rda_r1_1_03m(self, **kwargs):
         """"""
-<<<<<<< HEAD
-        points = 0
-=======
->>>>>>> eaec556d
+
         msg_list = []
 
         terms_license = kwargs["terms_license"]
@@ -1539,11 +1536,9 @@
         logger.info(_msg)
         msg_list.append({"message": _msg, "points": _points_license})
 
-<<<<<<< HEAD
-        return (points, [{"message": msg_list, "points": _points_license}])
-=======
+
+
         return (_points_license, [{"message": msg_list, "points": _points_license}])
->>>>>>> eaec556d
 
     # Not tested with real data
     @ConfigTerms(term_id="terms_provenance")
