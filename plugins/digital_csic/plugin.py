#!/usr/bin/python
# -*- coding: utf-8 -*-
import ast
<<<<<<< HEAD
import csv
import idutils
=======
>>>>>>> ac91a9b8
import json
import logging
import os
import sys
import urllib
from functools import wraps

import idutils
import pandas as pd
import psycopg2
import requests
from bs4 import BeautifulSoup

import api.utils as ut
from api.evaluator import Evaluator

logging.basicConfig(
    stream=sys.stdout, level=logging.DEBUG, format="'%(name)s:%(lineno)s' | %(message)s"
)

logger = logging.getLogger(os.path.basename(__file__))


class ConfigTerms(property):
    def __init__(self, term_id):
        self.term_id = term_id

    def __call__(self, wrapped_func):
        @wraps(wrapped_func)
        def wrapper(plugin, **kwargs):
            metadata = plugin.metadata
            has_metadata = True

            term_list = ast.literal_eval(plugin.config[plugin.name][self.term_id])
            # Get values in config for the given term
            if not term_list:
                msg = (
                    "Cannot find any value for term <%s> in configuration"
                    % self.term_id
                )
                has_metadata = False
            else:
                # Get metadata associated with the term ID
                term_metadata = pd.DataFrame(
                    term_list, columns=["element", "qualifier"]
                )
                term_metadata = ut.check_metadata_terms_with_values(
                    metadata, term_metadata
                )
                if term_metadata.empty:
                    msg = (
                        "No access information can be found in the metadata for: %s. Please double-check the value/s provided for '%s' configuration parameter"
                        % (term_list, self.term_id)
                    )
                    has_metadata = False

            if not has_metadata:
                logger.warning(msg)
                return (0, [{"message": msg, "points": 0}])

            # Update kwargs with collected metadata for the required terms
            kwargs.update(
                {self.term_id: {"list": term_list, "metadata": term_metadata}}
            )
            return wrapped_func(plugin, **kwargs)

        return wrapper


class Plugin(Evaluator):
    """A class used to define FAIR indicators tests. It is tailored towards the
    DigitalCSIC repository.

    Attributes
    ----------
    item_id : str
        Digital Object identifier, which can be a generic one (DOI, PID), or an internal (e.g. an
            identifier from the repo)

    oai_base : str
        Open Archives Initiative , This is the place in which the API will ask for the metadata. If you are working with  Digital CSIC http://digital.csic.es/dspace-oai/request

    lang : Language
    """

    def __init__(self, item_id, oai_base=None, lang="en"):
        logger.debug("Call parent")
        plugin = "digital_csic"
        super().__init__(item_id, oai_base, lang, plugin)
        logger.debug("Parent called")
        if oai_base == "":
            self.oai_base = None
        if ut.get_doi_str(item_id) != "":
            self.item_id = ut.get_doi_str(item_id)
            self.id_type = "doi"
        elif ut.get_handle_str(item_id) != "":
            self.item_id = ut.get_handle_str(item_id)
            self.id_type = "handle"
        else:
            self.item_id = item_id
            self.id_type = "internal"
        oai_metadata = self.metadata
        self.metadata = None
        self.file_list = None

        if self.id_type == "doi" or self.id_type == "handle":
            api_endpoint = "https://digital.csic.es"
            api_metadata = None
            # api_metadata, self.file_list = self.get_metadata_api(
            #    api_endpoint, self.item_id, self.id_type
            # )
            if api_metadata is not None:
                if len(api_metadata) > 0:
                    logger.debug("A102: MEtadata from API OK")
                    self.access_protocols = ["http"]
                    self.metadata = api_metadata
                    temp_md = self.metadata.query("element == 'identifier'")
                    self.item_id = temp_md.query("qualifier == 'uri'")[
                        "text_value"
                    ].values[0]
            logger.info("API metadata: %s" % api_metadata)
        if api_metadata is None or len(api_metadata) == 0:
            logger.debug("Trying DB connect")
            try:
                self.connection = psycopg2.connect(
                    user=self.config["digital_csic"]["db_user"],
                    password=self.config["digital_csic"]["db_pass"],
                    host=self.config["digital_csic"]["db_host"],
                    port=self.config["digital_csic"]["db_port"],
                    database=self.config["digital_csic"]["db_db"],
                )
                logger.debug("DB configured")
            except Exception as error:
                logger.error("Error while fetching data from PostgreSQL ")
                logger.error(error)

            try:
                self.internal_id = self.get_internal_id(self.item_id, self.connection)
                if self.id_type == "doi":
                    self.handle_id = self.get_handle_id(
                        self.internal_id, self.connection
                    )
                elif self.id_type == "internal":
                    self.handle_id = self.get_handle_id(
                        self.internal_id, self.connection
                    )
                    self.item_id = self.handle_id

                logger.debug(
                    "INTERNAL ID: %i ITEM ID: %s" % (self.internal_id, self.item_id)
                )

                self.metadata = self.get_metadata_db()
                logger.debug("METADATA: %s" % (self.metadata.to_string()))
            except Exception as e:
                logger.error("Error connecting DB")
                logger.error(e)
        global _
        _ = super().translation()

        if self.metadata is None or len(self.metadata) == 0:
            raise Exception(_("Problem accessing data and metadata. Please, try again"))
            # self.metadata = oai_metadata
        logger.debug("Metadata is: %s" % self.metadata)

        try:
            self.identifier_term = ast.literal_eval(
                self.config[plugin]["identifier_term"]
            )
            self.terms_quali_generic = ast.literal_eval(
                self.config[plugin]["terms_quali_generic"]
            )
            self.terms_quali_disciplinar = ast.literal_eval(
                self.config[plugin]["terms_quali_disciplinar"]
            )
            if self.oai_base == None:
                self.oai_base = self.config[plugin]["oai_base"]
            self.terms_access = ast.literal_eval(self.config[plugin]["terms_access"])
            self.terms_access_protocols = ast.literal_eval(self.config[plugin]["terms_access_protocols"])
            self.terms_cv = ast.literal_eval(self.config[plugin]["terms_cv"])
            self.supported_data_formats = ast.literal_eval(
                self.config[plugin]["supported_data_formats"]
            )
            self.terms_qualified_references = ast.literal_eval(
                self.config[plugin]["terms_qualified_references"]
            )
            self.terms_relations = ast.literal_eval(
                self.config[plugin]["terms_relations"]
            )
            self.terms_license = ast.literal_eval(self.config[plugin]["terms_license"])

            self.fairsharing_username = ast.literal_eval(
                self.config["fairsharing"]["username"]
            )

            self.fairsharing_password = ast.literal_eval(
                self.config["fairsharing"]["password"]
            )
            self.fairsharing_metadata_path = ast.literal_eval(
                self.config["fairsharing"]["metadata_path"]
            )
            self.fairsharing_formats_path = ast.literal_eval(
                self.config["fairsharing"]["formats_path"]
            )
            self.internet_media_types_path = ast.literal_eval(
                self.config["internet media types"]["path"]
            )
            self.metadata_schemas = ast.literal_eval(
                self.config[self.name]["metadata_schemas"]
            )

            self.metadata_quality = 100  # Value for metadata balancing
        except Exception as e:
            logger.error("Problem loading plugin config: %s" % e)

    def get_metadata_api(self, api_endpoint, item_pid, item_type):
        if item_type == "doi":
            md_key = "dc.identifier.doi"
            item_pid = idutils.to_url(item_pid, item_type, "https")
        elif item_type == "handle":
            md_key = "dc.identifier.uri"
            item_pid = ut.pid_to_url(item_pid, item_type)

        try:
            logger.debug("get_metadata_api IMPORTANT: %s" % item_pid)
            data = {"key": md_key, "value": item_pid}
            headers = {"accept": "application/json", "Content-Type": "application/json"}
            logger.debug("get_metadata_api to POST: %s" % data)
            url = api_endpoint + "/rest/items/find-by-metadata-field"
            logger.debug("get_metadata_api POST / %s" % url)
            MAX_RETRIES = 5
            for _ in range(MAX_RETRIES):
                r = requests.post(
                    url,
                    data=json.dumps(data),
                    headers=headers,
                    verify=False,
                    timeout=15,
                )
                if r.status_code == 200:
                    break
            if len(r.text) == 2:
                data = {"key": md_key, "value": idutils.normalize_doi(item_pid)}
                for _ in range(MAX_RETRIES):
                    r = requests.post(
                        url,
                        data=json.dumps(data),
                        headers=headers,
                        verify=False,
                        timeout=15,
                    )
                    if r.status_code == 200:
                        break
            logger.debug("get_metadata_api ID FOUND: %s" % r.text)
            if r.status_code == 200:
                item_id = r.json()[0]["id"]
                url = api_endpoint + "/rest/items/%s/metadata" % item_id
                for _ in range(MAX_RETRIES):
                    r = requests.get(url, headers=headers, verify=False, timeout=15)
                    if r.status_code == 200:
                        break
            else:
                logger.error(
                    "get_metadata_api Request to URL: %s failed with STATUS: %i"
                    % (url, r.status_code)
                )
            md = []
            for e in r.json():
                split_term = e["key"].split(".")
                metadata_schema = self.metadata_prefix_to_uri(split_term[0])
                element = split_term[1]
                if len(split_term) > 2:
                    qualifier = split_term[2]
                else:
                    qualifier = ""
                text_value = e["value"]
                md.append([text_value, metadata_schema, element, qualifier])
            metadata = pd.DataFrame(
                md, columns=["text_value", "metadata_schema", "element", "qualifier"]
            )
            url = api_endpoint + "/rest/items/%s/bitstreams" % item_id
            logger.debug("get_metadata_api GET / %s" % url)
            for _ in range(MAX_RETRIES):
                r = requests.get(url, headers=headers, verify=False, timeout=15)
                if r.status_code == 200:
                    break
            file_list = []

            for e in r.json():
                file_list.append(
                    [
                        e["name"],
                        e["name"].split(".")[-1],
                        e["format"],
                        api_endpoint + e["link"],
                    ]
                )
            file_list = pd.DataFrame(
                file_list, columns=["name", "extension", "format", "link"]
            )
        except Exception as e:
            logger.error(
                "get_metadata_api Problem creating Metadata from API: %s when calling URL"
                % e
            )
            metadata = []
            file_list = []
        return metadata, file_list

    def get_metadata_db(self):
        query = (
            "SELECT metadatavalue.text_value, metadataschemaregistry.short_id, metadatafieldregistry.element,\
                metadatafieldregistry.qualifier FROM item, metadatavalue, metadataschemaregistry, metadatafieldregistry WHERE item.item_id = %s and \
    item.item_id = metadatavalue.resource_id AND metadatavalue.metadata_field_id = metadatafieldregistry.metadata_field_id \
    AND metadatafieldregistry.metadata_schema_id = metadataschemaregistry.metadata_schema_id"
            % self.internal_id
        )
        cursor = self.connection.cursor()
        cursor.execute(query)
        metadata = pd.DataFrame(
            cursor.fetchall(),
            columns=["text_value", "metadata_schema", "element", "qualifier"],
        )
        for i in range(len(metadata["metadata_schema"])):
            metadata["metadata_schema"][i] = self.metadata_prefix_to_uri(
                metadata["metadata_schema"][i]
            )
        return metadata

        # TESTS

    # ACCESS
    @ConfigTerms(term_id="terms_access")
    def rda_a1_01m(self, **kwargs):
        """Indicator RDA-A1-01M.

        This indicator is linked to the following principle: A1: (Meta)data are retrievable by their
        identifier using a standardised communication protocol. More information about that
        principle can be found here.

        The indicator refers to the information that is necessary to allow the requester to gain access
        to the digital object. It is (i) about whether there are restrictions to access the data (i.e.
        access to the data may be open, restricted or closed), (ii) the actions to be taken by a
        person who is interested to access the data, in particular when the data has not been
        published on the Web and (iii) specifications that the resources are available through
        eduGAIN7 or through specialised solutions such as proposed for EPOS.

        Returns
        -------
        points
            - 100 if access metadata is available and data can be access manually
            - 0 otherwise
        msg
            Message with the results or recommendations to improve this indicator
        """
        # 1 - Check metadata record for access info
        msg_list = []
        points = 0

        term_data = kwargs["terms_access"]
        term_metadata = term_data["metadata"]

        msg_st_list = []
        for index, row in term_metadata.iterrows():
            msg_st_list.append(
                _("Metadata found for access") + ": " + row["text_value"]
            )
            logging.debug(_("Metadata found for access") + ": " + row["text_value"])
            points = 100
        msg_list.append({"message": msg_st_list, "points": points})

        # 2 - Parse HTML in order to find the data file
        item_id_http = idutils.to_url(
            self.item_id,
            idutils.detect_identifier_schemes(self.item_id)[0],
            url_scheme="http",
        )
        resp = requests.head(item_id_http, allow_redirects=False, verify=False)
        if resp.status_code == 302:
            item_id_http = resp.headers["Location"]
        resp = requests.head(item_id_http + "?mode=full", verify=False)
        if resp.status_code == 200:
            item_id_http = item_id_http + "?mode=full"

        msg_2, points_2, data_files = self.find_dataset_file(
            self.metadata, item_id_http, self.supported_data_formats
        )
        if points_2 == 100 and points == 100:
            msg_list.append(
                {
                    "message": _("Data can be accessed manually") + " | %s" % msg_2,
                    "points": points_2,
                }
            )
        elif points_2 == 0 and points == 100:
            msg_list.append(
                {
                    "message": _("Data can not be accessed manually") + " | %s" % msg_2,
                    "points": points_2,
                }
            )
        elif points_2 == 100 and points == 0:
            msg_list.append(
                {
                    "message": _("Data can be accessed manually") + " | %s" % msg_2,
                    "points": points_2,
                }
            )
            points = 100
        elif points_2 == 0 and points == 0:
            msg_list.append(
                {
                    "message": _(
                        "No access information can be found in the metadata. Please, add information to the following term(s)"
                    )
                    + " %s" % term_data,
                    "points": points_2,
                }
            )

        return (points, msg_list)

    def rda_a1_02m(self):
        """Indicator RDA-A1-02M
        This indicator is linked to the following principle: A1: (Meta)data are retrievable by their
        identifier using a standardised communication protocol.
        The indicator refers to any human interactions that are needed if the requester wants to
        access metadata. The FAIR principle refers mostly to automated interactions where a
        machine is able to access the metadata, but there may also be metadata that require human
        interactions. This may be important in cases where the metadata itself contains sensitive
        information. Human interaction might involve sending an e-mail to the metadata owner, or
        calling by telephone to receive instructions.
        Technical proposal:
        Parameters
        ----------
        item_id : str
            Digital Object identifier, which can be a generic one (DOI, PID), or an internal (e.g. an
            identifier from the repo)
        Returns
        -------
        points
            A number between 0 and 100 to indicate how well this indicator is supported
        msg
            Message with the results or recommendations to improve this indicator
        """
        # 2 - Look for the metadata terms in HTML in order to know if they can be accessed manually
        msg_list = []
        item_id_http = idutils.to_url(
            self.item_id,
            idutils.detect_identifier_schemes(self.item_id)[0],
            url_scheme="http",
        )
        resp = requests.head(item_id_http, allow_redirects=False, verify=False)
        if resp.status_code == 302 or resp.status_code == 301:
            item_id_http = resp.headers["Location"]
            resp = requests.get(item_id_http + "?mode=full", verify=False)
        item_id_http = resp.url
        if resp.status_code == 200:
            if "?mode=full" not in item_id_http:
                item_id_http = item_id_http + "?mode=full"
        logging.debug("URL TO VISIT: %s" % item_id_http)
        logging.debug("TEST A102M: Metadata %s" % self.metadata["metadata_schema"])
        for e in self.metadata["metadata_schema"]:
            logging.debug("TEST A102M: Metadata schemas %s" % e)
        metadata_dc = self.metadata[
            self.metadata["metadata_schema"] == self.metadata_schemas["dc"]
        ]
        logging.debug("TEST A102M: Metadata %s" % metadata_dc)
        for e in metadata_dc["metadata_schema"]:
            logging.debug(e)
        points, msg = ut.metadata_human_accessibility(metadata_dc, item_id_http)
        msg_list.append({"message": msg, "points": points})
        try:
            points = (points * self.metadata_quality) / 100
        except Exception as e:
            logging.error(e)
            msglist.append({"message": "%s | %s" % (msg, e), "points": points})
        return (points, msg_list)

    def rda_a1_03m(self):
        """Indicator RDA-A1-03M Metadata identifier resolves to a metadata record
        This indicator is linked to the following principle: A1: (Meta)data are retrievable by their
        identifier using a standardised communication protocol.
        This indicator is about the resolution of the metadata identifier. The identifier assigned to
        the metadata should be associated with a resolution service that enables access to the
        metadata record.
        Technical proposal:
        Parameters
        ----------
        item_id : str
            Digital Object identifier, which can be a generic one (DOI, PID), or an internal (e.g. an
            identifier from the repo)
        Returns
        -------
        points
            A number between 0 and 100 to indicate how well this indicator is supported
        msg
            Message with the results or recommendations to improve this indicator
        """
        # 1 - Look for the metadata terms in HTML in order to know if they can be accessed manueally
        points = 0
        msg_list = []
        try:
            item_id_http = idutils.to_url(
                self.item_id,
                idutils.detect_identifier_schemes(self.item_id)[0],
                url_scheme="http",
            )
            resp = requests.head(item_id_http, allow_redirects=False, verify=False)
            if resp.status_code == 302:
                item_id_http = resp.headers["Location"]
            resp = requests.head(item_id_http + "?mode=full", verify=False)
            if resp.status_code == 200:
                if "?mode=full" not in item_id_http:
                    item_id_http = item_id_http + "?mode=full"
            metadata_dc = self.metadata[
                self.metadata["metadata_schema"] == self.metadata_schemas["dc"]
            ]
            points, msg = ut.metadata_human_accessibility(metadata_dc, item_id_http)
            msg_list.append(
                {
                    "message": _("%s \nMetadata found via Identifier" % msg),
                    "points": points,
                }
            )
        except Exception as e:
            logger.error(e)
        try:
            points = (points * self.metadata_quality) / 100
            msg_list.append(
                {
                    "message": _("Total score after applying metadata quality factor")
                    + ": "
                    + points,
                    "points": points,
                }
            )
        except Exception as e:
            logger.error(e)
        if points == 0:
            msg_list.append(
                {"message": _("Metadata can not be found"), "points": points}
            )
        return (points, msg_list)

    def rda_a1_04m(self, return_protocol=False):
        """Indicator RDA-A1-04M: Metadata is accessed through standarised protocol.

        This indicator is linked to the following principle: A1: (Meta)data are retrievable by their
        identifier using a standardised communication protocol.

        The indicator concerns the protocol through which the metadata is accessed and requires
        the protocol to be defined in a standard.

        Returns
        -------
        points
            100/100 if the endpoint protocol is in the accepted list of standarised protocols
        msg
            Message with the results or recommendations to improve this indicator
        """
        points = 0

        protocol = ut.get_protocol_scheme(self.oai_base)
        if protocol in self.terms_access_protocols:
            points = 100
            msg = "Found a standarised protocol to access the metadata record: " + str(
                protocol
            )
        else:
            msg = (
                "Found a non-standarised protocol to access the metadata record: %s"
                % str(protocol)
            )
        msg_list = [{"message": msg, "points": points}]

        if return_protocol:
            return (points, msg_list, protocol)

        return (points, msg_list)


    def rda_a1_03d(self):
        """Indicator RDA-A1-01M.

        This indicator is linked to the following principle: A1: (Meta)data are retrievable by their
        identifier using a standardised communication protocol. More information about that
        principle can be found here.

        This indicator is about the resolution of the identifier that identifies the digital object. The
        identifier assigned to the data should be associated with a formally defined
        retrieval/resolution mechanism that enables access to the digital object, or provides access
        instructions for access in the case of human-mediated access. The FAIR principle and this
        indicator do not say anything about the mutability or immutability of the digital object that
        is identified by the data identifier -- this is an aspect that should be governed by a
        persistence policy of the data provider

        Returns
        -------
        points
            A number between 0 and 100 to indicate how well this indicator is supported
        msg
            Message with the results or recommendations to improve this indicator
        """
        msg_list = []
        points = 0
        try:
            landing_url = urllib.parse.urlparse(self.oai_base).netloc
            item_id_http = idutils.to_url(
                self.item_id,
                idutils.detect_identifier_schemes(self.item_id)[0],
                url_scheme="http",
            )
            points, msg, data_files = self.find_dataset_file(
                self.metadata, item_id_http, self.supported_data_formats
            )
            logger.debug(msg)

            headers = []
            headers_text = ""
            for f in data_files:
                try:
                    res = requests.head('https://digital.csic.es'+f, verify=False, allow_redirects=True)
                    if res.status_code == 200:
                        headers.append(res.headers)
                        headers_text = headers_text + "%s ; " % f
                except Exception as e:
                    logger.error(e)
            if len(headers) > 0:
                points = 100
                msg_list.append(
                    {
                        "message": _("Data can be downloaded") + ": %s" % headers_text,
                        "points": points,
                    }
                )
            else:
                points = 0
                msg_list.append(
                    {"message": _("Data can not be downloaded"), "points": points}
                )

        except Exception as e:
            logger.error(e)

        return points, msg_list

    def rda_a1_05d(self):
        """Indicator RDA-A1-01M
        This indicator is linked to the following principle: A1: (Meta)data are retrievable by their
        identifier using a standardised communication protocol. More information about that
        principle can be found here.
        The indicator refers to automated interactions between machines to access digital objects.
        The way machines interact and grant access to the digital object will be evaluated by the
        indicator.
        Technical proposal:
        Parameters
        ----------
        item_id : str
            Digital Object identifier, which can be a generic one (DOI, PID), or an internal (e.g. an
            identifier from the repo)
        Returns
        -------
        points
            A number between 0 and 100 to indicate how well this indicator is supported
        msg
            Message with the results or recommendations to improve this indicator
        """
        msg_list = []
        points = 0
        if self.file_list is None:
            return super().rda_a1_05d()
        else:
            try:
                protocol = "http"
                number_of_files = len(self.file_list["link"])
                accessible_files = 0
                accessible_files_list = []
                for f in self.file_list["link"]:
                    try:
                        res = requests.head(f, verify=False, allow_redirects=True)
                        if res.status_code == 200:
                            accessible_files += 1
                            accessible_files_list.append(f)
                    except Exception as e:
                        logging.error(e)
                if accessible_files == number_of_files:
                    points = 100
                    msg_list.append(
                        {
                            "message": _("Data is accessible automatically via HTTP:")
                            + accessible_files_list,
                            "points": points,
                        }
                    )
                elif accessible_files == 0:
                    points = 0
                    msg_list.append(
                        {
                            "message": _("Files are not accessible via HTTP"),
                            "points": points,
                        }
                    )
                else:
                    points = (accessible_files * 100) / number_of_files
                    msg_list.append(
                        {
                            "message": _(
                                "Some of digital objects are accessible automatically via HTTP:"
                            )
                            + accessible_files_list,
                            "points": points,
                        }
                    )
            except Exception as e:
                logging.debug(e)

        return points, msg_list

    def rda_a1_2_01d(self):
        """Indicator RDA-A1-01M
        This indicator is linked to the following principle: A1.2: The protocol allows for an
        authentication and authorisation where necessary. More information about that principle
        can be found here.
        The indicator requires the way that access to the digital object can be authenticated and
        authorised and that data accessibility is specifically described and adequately documented.
        Technical proposal:
        Parameters
        ----------
        item_id : str
            Digital Object identifier, which can be a generic one (DOI, PID), or an internal (e.g. an
            identifier from the repo)
        Returns
        -------
        points
            A number between 0 and 100 to indicate how well this indicator is supported
        msg
            Message with the results or recommendations to improve this indicator
        """
        points = 100
        msg = _(
            "DIGITAL.CSIC allow access management and authentication and authorisation from CSIC CAS"
        )

        return points, [{"message": msg, "points": points}]

    def rda_a2_01m(self):
        """Indicator RDA-A1-01M
        This indicator is linked to the following principle: A2: Metadata should be accessible even
        when the data is no longer available. More information about that principle can be found
        here.
        The indicator intends to verify that information about a digital object is still available after
        the object has been deleted or otherwise has been lost. If possible, the metadata that
        remains available should also indicate why the object is no longer available.
        Technical proposal:
        Parameters
        ----------
        item_id : str
            Digital Object identifier, which can be a generic one (DOI, PID), or an internal (e.g. an
            identifier from the repo)
        Returns
        -------
        points
            A number between 0 and 100 to indicate how well this indicator is supported
        msg
            Message with the results or recommendations to improve this indicator
        """
        points = 100
        msg = _(
            "DIGITAL.CSIC preservation policy is available at: https://digital.csic.es/dc/politicas/#politica8"
        )
        return points, [{"message": msg, "points": points}]

        # INTEROPERABLE
    def rda_i1_01d(self):
        """Indicator RDA-A1-01M
        This indicator is linked to the following principle: I1: (Meta)data use a formal, accessible,
        shared, and broadly applicable language for knowledge representation. More information
        about that principle can be found here.

        The indicator serves to determine that an appropriate standard is used to express
        knowledge, in particular the data model and format.
        Technical proposal: Data format is within a list of accepted standards.


        Returns
        -------
        points
            A number between 0 and 100 to indicate how well this indicator is supported
        msg
            Message with the results or recommendations to improve this indicator
        """
        points = 0
        msg_list = []
        msg = "No internet media file path found"
        internetMediaFormats = []
        availableFormats = []
        path = self.internet_media_types_path[0]
        supported_data_formats = [".tif", ".aig", ".asc", ".agr", ".grd", ".nc", ".hdf", ".hdf5",
                        ".pdf", ".odf", ".doc", ".docx", ".csv", ".jpg", ".png", ".gif",
                        ".mp4", ".xml", ".rdf", ".txt", ".mp3", ".wav", ".zip", ".rar",
                        ".tar", ".tar.gz", ".jpeg", ".xls", ".xlsx"]

        try:
            f = open(path)
            f.close()

        except:
            msg = "The config.ini internet media types file path does not arrive at any file. Try 'static/internetmediatipes190224.csv'"
            logger.error(msg)
            return (points, [{"message": msg, "points": points}])
        logger.debug("Trying to open accepted media formats")
        f = open(path)
        csv_reader = csv.reader(f)

        for row in csv_reader:
            internetMediaFormats.append(row[1])

        f.close()
        for e in supported_data_formats:
            internetMediaFormats.append(e)
        logger.debug("List: %s" % internetMediaFormats)

        try:
            item_id_http = idutils.to_url(
                self.item_id,
                idutils.detect_identifier_schemes(self.item_id)[0],
                url_scheme="http",
            )
            logger.debug("Searching for dataset files")
            points, msg, data_files = self.find_dataset_file(
                self.item_id, item_id_http, internetMediaFormats
            )
            for e in data_files:
                logger.debug(e)
            msg_list.append({"message": msg, "points": points})
            if points == 0:
                msg_list.append({"message": _("No files found"), "points": points})
        except Exception as e:
            logger.error(e)

        return (points, msg_list)


    def rda_i1_02m(self):
        """Indicator RDA-A1-01M
        This indicator is linked to the following principle: I1: (Meta)data use a formal, accessible,
        shared, and broadly applicable language for knowledge representation. More information
        about that principle can be found here.
        This indicator focuses on the machine-understandability aspect of the metadata. This means
        that metadata should be readable and thus interoperable for machines without any
        requirements such as specific translators or mappings.
        Technical proposal:
        Parameters
        ----------
        item_id : str
            Digital Object identifier, which can be a generic one (DOI, PID), or an internal (e.g. an
            identifier from the repo)
        Returns
        -------
        points
            A number between 0 and 100 to indicate how well this indicator is supported
        msg
            Message with the results or recommendations to improve this indicator
        """
        points, msg_list = super().rda_i1_02m()
        try:
            points = (points * self.metadata_quality) / 100
            msg_list.append({"message": _("After applying weigh"), "points": points})
        except Exception as e:
            logging.error(e)
        return (points, msg_list)

    @ConfigTerms(term_id="terms_qualified_references")
    def rda_i3_01m(self, **kwargs):
        """Indicator RDA-A1-01M
        This indicator is linked to the following principle: I3: (Meta)data include qualified references
        to other (meta)data. More information about that principle can be found here.
        The indicator is about the way that metadata is connected to other metadata, for example
        through links to information about organisations, people, places, projects or time periods
        that are related to the digital object that the metadata describes.
        Technical proposal:
        Parameters
        ----------
        item_id : str
            Digital Object identifier, which can be a generic one (DOI, PID), or an internal (e.g. an
            identifier from the repo)
        Returns
        -------
        points
            A number between 0 and 100 to indicate how well this indicator is supported
        msg
            Message with the results or recommendations to improve this indicator
        """
        points = 0
        msg_list = []

        term_data = kwargs["terms_qualified_references"]
        term_metadata = term_data["metadata"]
        id_list = []
        try:
            for index, row in term_metadata.iterrows():
                if ut.check_standard_project_relation(row["text_value"]):
                    points = 100
                    msg_list.append(
                        {
                            "message": _("Qualified references to related object")
                            + ": "
                            + row["text_value"],
                            "points": points,
                        }
                    )
                elif ut.check_controlled_vocabulary(row["text_value"]):
                    points = 100
                    msg_list.append(
                        {
                            "message": _("Qualified references to related object")
                            + ": "
                            + row["text_value"],
                            "points": points,
                        }
                    )
        except Exception as e:
            logging.error("Error in I3_01M: %s" % e)
        return (points, msg_list)

    @ConfigTerms(term_id="terms_relations")
    def rda_i3_02m(self, **kwargs):
        """Indicator RDA-I3-02M
        This indicator is linked to the following principle: I3: (Meta)data include qualified references
        to other (meta)data. More information about that principle can be found here.
        This indicator is about the way metadata is connected to other data, for example linking to
        previous or related research data that provides additional context to the data. Please note
        that this is not about the link from the metadata to the data it describes; that link is
        considered in principle F3 and in indicator RDA-F3-01M.
        Technical proposal:
        Parameters
        ----------
        item_id : str
            Digital Object identifier, which can be a generic one (DOI, PID), or an internal (e.g. an
            identifier from the repo)
        Returns
        -------
        points
            A number between 0 and 100 to indicate how well this indicator is supported
        msg
            Message with the results or recommendations to improve this indicator
        """
        points = 0
        msg_list = []

        term_data = kwargs["terms_relations"]
        term_metadata = term_data["metadata"]
        id_list = []
        try:
            for index, row in term_metadata.iterrows():
                if ut.check_standard_project_relation(row["text_value"]):
                    points = 100
                    msg_list.append(
                        {
                            "message": _("References to related object")
                            + ": "
                            + row["text_value"],
                            "points": points,
                        }
                    )
                elif ut.check_controlled_vocabulary(row["text_value"]):
                    points = 100
                    msg_list.append(
                        {
                            "message": _("References to related object")
                            + ": "
                            + row["text_value"],
                            "points": points,
                        }
                    )
                elif ut.get_orcid_str(row["text_value"]) != "":
                    if ut.check_orcid(row["text_value"]):
                        points = 100
                        msg_list.append(
                            {
                                "message": _("References to ORCID")
                                + ": "
                                + row["text_value"],
                                "points": points,
                            }
                        )



        except Exception as e:
            logger.error("Error in I3_02M: %s" % e)
        return (points, msg_list)

    def rda_i3_02d(self):
        """Indicator RDA-A1-01M
        This indicator is linked to the following principle: I3: (Meta)data include qualified references
        to other (meta)data. More information about that principle can be found here.
        Description of the indicator RDA-I3-02D
        This indicator is about the way data is connected to other data. The references need to be
        qualified which means that the relationship role of the related resource is specified, for
        example that a particular link is a specification of a unit of m
        Technical proposal:
        Parameters
        ----------
        item_id : str
            Digital Object identifier, which can be a generic one (DOI, PID), or an internal (e.g. an
            identifier from the repo)
        Returns
        -------
        points
            A number between 0 and 100 to indicate how well this indicator is supported
        msg
            Message with the results or recommendations to improve this indicator
        """
        return self.rda_i3_02m()

    def rda_i3_03m(self):
        """Indicator RDA-I3-03M
        This indicator is linked to the following principle: I3: (Meta)data include qualified references
        to other (meta)data. More information about that principle can be found here.
        This indicator is about the way metadata is connected to other data, for example linking to
        previous or related research data that provides additional context to the data. Please note
        that this is not about the link from the metadata to the data it describes; that link is
        considered in principle F3 and in indicator RDA-F3-01M.
        Technical proposal:
        Parameters
        ----------
        item_id : str
            Digital Object identifier, which can be a generic one (DOI, PID), or an internal (e.g. an
            identifier from the repo)
        Returns
        -------
        points
            A number between 0 and 100 to indicate how well this indicator is supported
        msg
            Message with the results or recommendations to improve this indicator
        """
        return self.rda_i3_02m()

    def rda_r1_1_03m(self, machine_readable=True, **kwargs):
        """Indicator R1.1-03M: Metadata refers to a machine-understandable reuse
        license.

        This indicator is linked to the following principle: R1.1: (Meta)data are released with a clear
        and accessible data usage license.

        This indicator is about the way that the reuse licence is expressed. Rather than being a human-readable text, the licence should be expressed in such a way that it can be processed by machines, without human intervention, for example in automated searches.

        Returns
        -------
        points
            100/100 if the license is provided in such a way that is machine understandable
        msg
            Message with the results or recommendations to improve this indicator
        """
        return super().rda_r1_1_03m(machine_readable=False)

    @ConfigTerms(term_id="prov_terms")
    def rda_r1_2_01m(self, **kwargs):
        """Indicator RDA-A1-01M
        This indicator is linked to the following principle: R1.2: (Meta)data are associated with
        detailed provenance. More information about that principle can be found here.
        This indicator requires the metadata to include information about the provenance of the
        data, i.e. information about the origin, history or workflow that generated the data, in a
        way that is compliant with the standards that are used in the community in which the data
        is produced.
        Technical proposal:
        Parameters
        ----------
        item_id : str
            Digital Object identifier, which can be a generic one (DOI, PID), or an internal (e.g. an
            identifier from the repo)
        Returns
        -------
        points
            A number between 0 and 100 to indicate how well this indicator is supported
        msg
            Message with the results or recommendations to improve this indicator
        """
        points = 0
        msg_list = []

        term_data = kwargs["prov_terms"]
        logger.debug(term_data)
        term_metadata = term_data["metadata"]
        logger.debug(term_metadata.element)
        id_list = []
        try:
            for index, row in term_metadata.iterrows():
                _points = 100
                msg_list.append(
                    {
                        "message": _("Provenance info found")
                        + ": %s" % (row["text_value"]),
                        "points": _points,
                    }
                )
            points = (
                100 * len(term_metadata[["element", "qualifier"]].drop_duplicates())
            ) / len(term_data["list"])

        except Exception as e:
            logger.error("Error in I3_02M: %s" % e)

        if points == 0:
            msg_list.append(
                {
                    "message": _(
                        "Provenance information can not be found. Please, include the info in config.ini"
                    ),
                    "points": points,
                }
            )
        return (points, msg_list)

    def rda_r1_3_01m(self):
        """Indicator RDA-A1-01M
        This indicator is linked to the following principle: R1.3: (Meta)data meet domain-relevant
        community standards.
        This indicator requires that metadata complies with community standards.
        Technical proposal:
        Parameters
        ----------
        item_id : str
            Digital Object identifier, which can be a generic one (DOI, PID), or an internal (e.g. an
            identifier from the repo)
        Returns
        -------
        points
            A number between 0 and 100 to indicate how well this indicator is supported
        msg
            Message with the results or recommendations to improve this indicator
        """

        points = 0
        msg_list = []

        try:
            for e in self.metadata.metadata_schema.unique():
                logger.debug("Checking: %s" % e)
                logger.debug("Trying: %s" % self.metadata_schemas["dc"])
                if e == self.metadata_schemas["dc"]:  # Check Dublin Core
                    if ut.check_url(e):
                        points = 100
                        msg_list.append(
                            {
                                "message": _(
                                    "DIGITAL.CSIC supports qualified Dublin Core as well as other discipline agnostics schemes like DataCite. Terms found"
                                ),
                                "points": points,
                            }
                        )
        except Exception as e:
            logger.error("Problem loading plugin config: %s" % e)
        try:
            points = (points * self.metadata_quality) / 100
        except Exception as e:
            logger.error(e)
        if points == 0:
            msg_list.append(
                {
                    "message": _(
                        "Currently, this repo does not include community-bsed schemas. If you need to include yours, please contact."
                    ),
                    "points": points,
                }
            )

        return (points, msg_list)

    def rda_r1_3_01d(self, **kwargs):
        """Indicator RDA-R1.3-01D: Data complies with a community standard.

        This indicator is linked to the following principle: R1.3: (Meta)data meet domain-relevant
        community standards.

        This indicator requires that data complies with community standards.

        Returns
        --------
        points
           100/100 if the data standard appears in Fairsharing (0/100 otherwise)
        """
        return self.rda_i1_01d()

    def rda_r1_3_02m(self):
        """Indicator RDA-A1-01M
        This indicator is linked to the following principle: R1.3: (Meta)data meet domain-relevant
        community standards. More information about that principle can be found here.
        This indicator requires that the metadata follows a community standard that has a machineunderstandable expression.
        Technical proposal:
        Parameters
        ----------
        item_id : str
            Digital Object identifier, which can be a generic one (DOI, PID), or an internal (e.g. an
            identifier from the repo)
        Returns
        -------
        points
            A number between 0 and 100 to indicate how well this indicator is supported
        msg
            Message with the results or recommendations to improve this indicator
        """
        points, msg_list = super().rda_r1_3_02m()
        try:
            points = (points * self.metadata_quality) / 100
            msg_list.append(
                {
                    "message": _("Total score after applying metadata quality factor")
                    + ": %f" % points,
                    "points": points,
                }
            )
        except Exception as e:
            logger.error(e)

        return (points, msg_list)

    # DIGITAL_CSIC UTILS
    def get_internal_id(self, item_id, connection):
        internal_id = item_id
        id_to_check = ut.get_doi_str(item_id)
        logger.debug("DOI is %s" % id_to_check)
        temp_str = "%" + item_id + "%"
        if len(id_to_check) != 0:
            if ut.check_doi(id_to_check):
                query = (
                    "SELECT item.item_id FROM item, metadatavalue, metadatafieldregistry WHERE item.item_id = metadatavalue.resource_id AND metadatavalue.metadata_field_id = metadatafieldregistry.metadata_field_id AND metadatafieldregistry.element = 'identifier' AND metadatavalue.text_value LIKE '%s'"
                    % temp_str
                )
                logger.debug(query)
                cursor = connection.cursor()
                cursor.execute(query)
                list_id = cursor.fetchall()
                if len(list_id) > 0:
                    for row in list_id:
                        internal_id = row[0]

        if internal_id == item_id:
            id_to_check = ut.get_handle_str(item_id)
            logger.debug("PID is %s" % id_to_check)
            temp_str = "%" + item_id + "%"
            query = (
                "SELECT item.item_id FROM item, metadatavalue, metadatafieldregistry WHERE item.item_id = metadatavalue.resource_id AND metadatavalue.metadata_field_id = metadatafieldregistry.metadata_field_id AND metadatafieldregistry.element = 'identifier' AND metadatavalue.text_value LIKE '%s'"
                % temp_str
            )
            logger.debug(query)
            cursor = connection.cursor()
            cursor.execute(query)
            list_id = cursor.fetchall()
            if len(list_id) > 0:
                for row in list_id:
                    internal_id = row[0]

        return internal_id

    def get_handle_id(self, internal_id, connection):
        query = (
            "SELECT metadatavalue.text_value FROM item, metadatavalue, metadatafieldregistry WHERE item.item_id = %s AND item.item_id = metadatavalue.resource_id AND metadatavalue.metadata_field_id = metadatafieldregistry.metadata_field_id AND metadatafieldregistry.element = 'identifier' AND metadatafieldregistry.qualifier = 'uri'"
            % internal_id
        )
        cursor = connection.cursor()
        cursor.execute(query)
        list_id = cursor.fetchall()
        handle_id = ""
        if len(list_id) > 0:
            for row in list_id:
                handle_id = row[0]

        return ut.get_handle_str(handle_id)

    def metadata_prefix_to_uri(self, prefix):
        uri = prefix
        try:
            logging.debug("TEST A102M: we have this prefix: %s" % prefix)
            metadata_schemas = ast.literal_eval(
                self.config[self.name]["metadata_schemas"]
            )
            if prefix in metadata_schemas:
                uri = metadata_schemas[prefix]
        except Exception as e:
            logger.error("TEST A102M: Problem loading plugin config: %s" % e)
        return uri

    def find_dataset_file(self, metadata, url, data_formats):
        headers = {'User-Agent': 'Mozilla/5.0 (Macintosh; Intel Mac OS X 10_10_1) AppleWebKit/537.36 (KHTML, like Gecko) Chrome/39.0.2171.95 Safari/537.36'}
        response = requests.get(url, headers=headers, verify=False)
        soup = BeautifulSoup(response.text, features="html.parser")

        msg = 'No dataset files found'
        points = 0

        data_files = []
        for tag in soup.find_all("a"):
            for f in data_formats:
                try:
                    if f in tag.get('href') or f in tag.text:
                        data_files.append(tag.get('href'))
                except Exception as e:
                    pass

        if len(data_files) > 0:
            self.data_files = data_files
            points = 100
            msg = "Potential datasets files found: %s" % data_files

        return points, msg, data_files<|MERGE_RESOLUTION|>--- conflicted
+++ resolved
@@ -1,11 +1,8 @@
 #!/usr/bin/python
 # -*- coding: utf-8 -*-
 import ast
-<<<<<<< HEAD
 import csv
 import idutils
-=======
->>>>>>> ac91a9b8
 import json
 import logging
 import os
