#!/usr/bin/env python3

<<<<<<< HEAD
import os.path
=======
import argparse
>>>>>>> 092b1768

import connexion
from connexion.resolver import RestyResolver

import fair_eva

app_dirname = os.path.dirname(fair_eva.__file__)


def set_parser():
    parser = argparse.ArgumentParser(description="FAIR EVA API server")

    parser.add_argument(
        "-p",
        "--port",
        type=int,
        metavar="PORT",
        dest="port",
        default=9090,
        help="Port number where API server will run (default: 9090)",
    )

    return parser.parse_args()


def main():
    options_cli = set_parser()

    app = connexion.FlaskApp(__name__)
    app.add_api(
        "fair-api.yaml",
        arguments={"title": "FAIR evaluator"},
        resolver=RestyResolver("fair_eva.api"),
    )
    app.run(port=options_cli.port)<|MERGE_RESOLUTION|>--- conflicted
+++ resolved
@@ -1,15 +1,13 @@
 #!/usr/bin/env python3
 
-<<<<<<< HEAD
 import os.path
-=======
 import argparse
->>>>>>> 092b1768
 
 import connexion
 from connexion.resolver import RestyResolver
 
 import fair_eva
+
 
 app_dirname = os.path.dirname(fair_eva.__file__)
 
