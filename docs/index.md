# FAIR EVA: Evaluator, Validator & Advisor

[![GitHub license](https://img.shields.io/github/license/indigo-dc/DEEPaaS.svg)](https://github.com/indigo-dc/DEEPaaS/blob/master/LICENSE)
[![Python versions](https://img.shields.io/pypi/pyversions/deepaas.svg)](https://pypi.python.org/pypi/deepaas)

FAIR EVA: Evaluator, Validator & Advisor has been developed to check the FAIRness level of digital objects from different repositories or data portals. It requires the object identifier (preferably persistent and unique identifier) and the repository to check. It also provides a generic and agnostic way to check digital objects.

## Description

FAIR EVA is a service that runs on the web. It can be deployed as a stand-alone application or in a docker container. It implements different web services: the API that manages the evaluation and the web interface to facilitate accessing and user-friendliness.

## Goals

The goals of this service are:

- Checks data and metadata from a digital object
- Based on some indicators, evaluates the FAIRness of the resource.
- Provides feedback to the users to improve

## Getting started

To launch the application in an stand-alone mode, the steps are the following:

```
<<<<<<< HEAD
git clone https://github.com/IFCA-Advanced-Computing/FAIR_eva.git
=======
git clone https://github.com/ifca-advanced-computing/FAIR_eva.git
>>>>>>> 67060ba8
cd ./FAIR_eva
pip3 install -r requirements.txt
cp config.ini.template config.ini
/FAIR_eva/fair.py &
/FAIR_eva/web.py &
```

The last step, running web.py is optional if you don not want to deploy the web visual interface. The ports to run the app are 9090 for the API and 5000 for the web interface. They can be configured if needed.

### Example with fair.py
To run the API in one  terminal just use
```
python3 fair.py
```

In another terminal you can then use the following comand to ask the API for the information

```
curl -X POST "http://localhost:9090/v1.0/rda/rda_all" -H  "accept: application/json" -H  "Content-Type: application/json" -d '{"id":"http://hdl.handle.net/10261/157765","lang":"es","oai_base": "http://digital.csic.es/dspace-oai/request","repo":"oai-pmh"}'
```
The 'id' should be the DOI or handle of the document you want to check, and the 'oai_base' from the repository in which it can be found.

This one checks for everyone of the FAIR indicators and then gives and answer. For a list of all the options you can open your browser and go to http://localhost:9090/v1.0/ui/ to see the Swagger UI

### Docker version deployment

To deploy a docker container, just run the latest image:

```
docker run --name=fair_eva -p 9090:9090 -p 5000:5000 -dit --network host
```


## Architecture

FAIR evaluator implements a modular architecture to allow data services and repositories to develop new plugins to access its services. Also, some parameters can be configured like the metadata terms to check, controlled vocabularies, etc.

### Configuration

The config.ini file contains all the configuration parameters. They are distributed in different sections. To customize your FAIR evaluator deployment. It will work by default, but this is what you can edit:

```
[local]
# Defines if your service is deployed close to the data service and if it is only configured to work with that service
# only_local = true if it will run only for your service
only_local = false
repo = oai-pmh
```

The repositories or data portals that implements a plugin can be listed in the service. Ypu can configure those that you wants to appear in the list. Every repository should be shwon with the display name equal python Class name. The Generic class is "Evaluator"

```
[Repositories]
oai-pmh = 'Evaluator'
digital_csic = 'Digital.CSIC'
example_plugin = Example_Plugin
```

You can also customize the existing plugins to match with your user community. All the plugins are defined by a list of parameters like the following. The list of metadata terms to check identifiers, generic or disciplinar metadata, etc. need to match with the way you load the metadata from a resource.

In General, the format is ['metadata_schema', 'element', 'text_value', 'qualifier'], where:

- metadata_schema: The URL (like XSD) where the metadata schema is defined.
- element: Term of the metadata schema
- text_value: Value of the term
- qualifier: Subelement or sub-term that qualifies a type. It can also be the child of a given term.

For complex structures, an element can be something like Grandpa_term.parent_term.term. The way you load the metadat neet to take into accountot define the terms, subterms and qualifiers to check in the following configuration section.

```
[oai-pmh]
# Metadata terms to find the resource identifier
identifier_term = ['identifier']

# Metadata terms to check richness (generic). These terms should be included [term, qualifier]. None means no qualifier
terms_quali_generic = [['contributor',None],
                       ['date', None],
                       ['description', None],
                       ['identifier', None],
                       ['publisher', None],
                       ['rights', None],
                       ['title', None],
                       ['subject', None]]

# Metadata terms to check richness (disciplinar). These terms should be included [term, qualifier]
terms_quali_disciplinar = [['contributor', None],
                           ['date', None],
                           ['description', None],
                           ['identifier', None],
                           ['publisher', None],
                           ['rights', None],
                           ['title', None],
                           ['subject', None]]

# Metadata terms that defines accessibility
terms_access = [['access', ''], ['rights', '']]

# Metadata terms wich includes controlled vocabularies. More controlled vocabularies can be imlpemented in plugins
terms_cv = [['coverage', 'spatial'], ['subject', 'lcsh']]

# List of data formats that are standard for the community
supported_data_formats = [".txt", ".pdf", ".csv", ".nc", ".doc", ".xls", ".zip", ".rar", ".tar", ".png", ".jpg"]

# Metadata terms that defines links or relation with authors, contributors (preferebly in ORCID format)
terms_qualified_references = ['contributor']

# Metadata terms that defines links or relation with other resources, (preferebly in ORCID format, URIs or persistent identifiers)
terms_relations = ['relation']

# Metadata terms that defines the license type
terms_license = [['license', '', '']]
```

### Develop your own plugin

If you want to custimze the access to your resources (data and metadata) or your data service/repository, you can develop your own plugin. Just follow the next steps:

- Copy the /plugins/example_plugin folder and name it with the name of your plugin
- Redefine the `get_metadata(self)` function to collect the metadata from your portal or repository.
- Indicate the protocol for accessing (meta)data.
- By default, the tests for the different indicators are extended from the parent class Evaluator. Please, check if those tests suit your case.
- We recommend checking the following tests. Take into account that some of the tests on the generic plugin use the OAI-PMH protocol, so, if you don’t have such as protocol, you need to redefine.
- If your identifier is not an universal or unique one but you want to perform more tests (internal IDs): rda_f1_01m(self), rda_f1_02m(self), rda_a1_01m, rda_a1_02m, rda_a1_03m, rda_a1_03d, rda_i1_01d,
- Rda_f2_01m_generic: checks terms from your metadata standard referent.
- Rda_a1_01m: checks how the data is accessed.
- rda_i1_01d: checks standard formats for data representation within your community.
- Any other with community specifications
- In config.ini, within your plugin folder, add the following information:

```
[example_plugin]
# In [Repositories] add the new plugin name (without .py) equal the name of the class. E.g: example_plugin = 'Example_Plugin'
# Create new section (e.g. [example_plugin]) to add any necessary config info. For example, if your system have OAI-PMH endpoint, you can add a oai_base attribute.
# Metadata terms to find the resource identifier
identifier_term = ['identifier']
# ETC
```

In api/rda.py import the api.example_plugin.
(This will not be necesary in the next release). Edit api/rda.py to add this type of repo object in def repo_object(body), add:

```
elif repo == "example_plugin":
eva = Example_Plugin(item_id, lang)
```
#### Customization
There are different things you can customize in your deployment.
* The logo can be changed in `static/img/logo.png`.
* Within "local" section in your `config.ini` you can change the link clicking the logo (logo_url) and the main title in your instance (title)

```
[local]
logo_url = 'https://ifca.unican.es' # Link included in the selected logo
title = FAIR EVA: Evaluator, Validator & Advisor
```
Editting fair-api.yaml, you can calibrate the weight of the tests changing its x-level. By default, the value you can find is 10, 15 or 20.

#### Data tests
For domain specific plugins, data tests apart from FAIR indicators can be included to check different characteristics in data. To do so, in `plugin.py`you need to add tests named data_01, data_02...


#### Translations

Babel or pybabel is used to automatically translate the description and feedback messages.
If you want to customize any of those messages or add a new language, please modify/add the `*.po` files under translations folder. The translations folder can be found within the plugin folder (e.g. plugins/example_plugin/translations). Notice that editing one folder only will change the message from that plugin. After customizing the message, please execute this command for the proper folder:

`pybabel compile -f -d plugins/example_plugin/translations/ `

## Evaluation tests

### RDA Indicators

[Indicators](indicators.md)

### Technical implementation

[Technical implementation](technical_implementation.md)<|MERGE_RESOLUTION|>--- conflicted
+++ resolved
@@ -22,11 +22,7 @@
 To launch the application in an stand-alone mode, the steps are the following:
 
 ```
-<<<<<<< HEAD
-git clone https://github.com/IFCA-Advanced-Computing/FAIR_eva.git
-=======
 git clone https://github.com/ifca-advanced-computing/FAIR_eva.git
->>>>>>> 67060ba8
 cd ./FAIR_eva
 pip3 install -r requirements.txt
 cp config.ini.template config.ini
